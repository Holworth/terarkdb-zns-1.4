--- conflicted
+++ resolved
@@ -149,45 +149,8 @@
 }
 ///////////////////////////////////////////////////////////////////
 
-<<<<<<< HEAD
-class TerarkZipTableBuilderTask : public PipelineTask {
-public:
-  std::promise<Status> promise;
-  std::function<Status()> func;
-};
-
-class TerarkZipTableBuilderStage : public PipelineStage {
-protected:
-  void process(int /*threadno*/, PipelineQueueItem* item) final {
-    auto task = static_cast<TerarkZipTableBuilderTask*>(item->task);
-    Status s;
-    try {
-      s = task->func();
-    }
-    catch (const std::exception& ex) {
-      s = Status::Aborted("exception", ex.what());
-    }
-    task->promise.set_value(s);
-  }
-
-public:
-  TerarkZipTableBuilderStage()
-    : PipelineStage(3) {
-    m_step_name = "build";
-  }
-};
-
 extern void TerarkZipConfigCompactionWorkerFromEnv(TerarkZipTableOptions&);
 
-TerarkZipTableBuilder::TerarkZipTableBuilder(const TerarkZipTableFactory* table_factory,
-                                             const TerarkZipTableOptions& tzto,
-                                             const TableBuilderOptions& tbo,
-                                             uint32_t column_family_id,
-                                             WritableFileWriter* file,
-                                             size_t key_prefixLen)
-  : table_options_(tzto), table_factory_(table_factory), ioptions_(tbo.ioptions), range_del_block_(1),
-    ignore_key_type_(tbo.ignore_key_type), prefixLen_(key_prefixLen), compaction_load_(0) {
-=======
 TerarkZipTableBuilder::TerarkZipTableBuilder(
     const TerarkZipTableFactory* table_factory,
     const TerarkZipTableOptions& tzto, const TableBuilderOptions& tbo,
@@ -198,7 +161,6 @@
       range_del_block_(1),
       prefixLen_(key_prefixLen),
       compaction_load_(0) {
->>>>>>> d1933df1
   try {
     if (IsCompactionWorkerNode()) {
       TerarkZipConfigCompactionWorkerFromEnv(table_options_);
@@ -260,14 +222,9 @@
     properties_.property_collectors_names = property_collectors_names;
 
     file_ = file;
-<<<<<<< HEAD
-    sampleUpperBound_ = uint64_t(randomGenerator_.max() * table_options_.sampleRatio);
-    tmpSentryFile_.path = table_options_.localTempDir + "/Terark-XXXXXX";
-=======
     sampleUpperBound_ =
         uint64_t(randomGenerator_.max() * table_options_.sampleRatio);
-    tmpSentryFile_.path = tzto.localTempDir + "/Terark-XXXXXX";
->>>>>>> d1933df1
+    tmpSentryFile_.path = table_options_.localTempDir + "/Terark-XXXXXX";
     tmpSentryFile_.open_temp();
     tmpSampleFile_.path = tmpSentryFile_.path + ".sample";
     tmpSampleFile_.open();
@@ -297,13 +254,8 @@
 
 TerarkZipTableBuilder::~TerarkZipTableBuilder() {
   std::unique_lock<std::mutex> zipLock(zipMutex);
-<<<<<<< HEAD
-  waitQueue.trim(boost::remove_if(waitQueue, TERARK_GET(.tztb) == this));
-=======
   waitQueue.trim(
-      std::remove_if(waitQueue.begin(), waitQueue.end(),
-                     [this](PendingTask x) { return this == x.tztb; }));
->>>>>>> d1933df1
+      boost::remove_if(waitQueue, TERARK_GET(.tztb) == this));
 }
 
 uint64_t TerarkZipTableBuilder::FileSize() const {
