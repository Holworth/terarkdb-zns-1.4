#include "terark_zip_index.h"
#include "terark_zip_table.h"
#include "terark_zip_common.h"
#include <terark/bitmap.hpp>
#include <terark/hash_strmap.hpp>
#include <terark/fsa/dfa_mmap_header.hpp>
#include <terark/fsa/fsa_cache.hpp>
#include <terark/fsa/nest_trie_dawg.hpp>
#include <terark/util/mmap.hpp>
#include <terark/util/sortable_strvec.hpp>
#include <terark/num_to_str.hpp>
#if defined(TerocksPrivateCode)
#include <terark/fsa/fsa_for_union_dfa.hpp>
#include "tests/rank_select_fewzero.h"
#endif // TerocksPrivateCode

namespace rocksdb {

using namespace terark;

static hash_strmap<TerarkIndex::FactoryPtr> g_TerarkIndexFactroy;
static hash_strmap<std::string>             g_TerarkIndexName;

template<class IndexClass>
bool VerifyClassName(fstring class_name) {
  size_t name_i = g_TerarkIndexName.find_i(typeid(IndexClass).name());
  size_t self_i = g_TerarkIndexFactroy.find_i(g_TerarkIndexName.val(name_i));
  assert(self_i < g_TerarkIndexFactroy.end_i());
  size_t head_i = g_TerarkIndexFactroy.find_i(class_name);
  return head_i < g_TerarkIndexFactroy.end_i() &&
                  g_TerarkIndexFactroy.val(head_i) == g_TerarkIndexFactroy.val(self_i);
}

void AppendExtraZero(std::function<void(const void *, size_t)> write, size_t len) {
  assert(len <= 8);
  static const char zeros[8] = { 0 };
  if (0 < len && len < 8) {
    write(zeros, len);
  }
}

// 0 < cnt0 and cnt0 < 0.01 * total
bool IsFewZero(size_t total, size_t cnt0) {
  assert(total > 0);
  return (0 < cnt0) && 
    (cnt0 <= (double)total * 0.01);
}
bool IsFewOne(size_t total, size_t cnt1) {
  assert(total > 0);
  return (0 < cnt1) &&
    ((double)total * 0.005 < cnt1) &&
    (cnt1 <= (double)total * 0.01);
}


struct TerarkIndexHeader {
  uint8_t   magic_len;
  char      magic[19];
  char      class_name[60];

  uint32_t  reserved_80_4;
  uint32_t  header_size;
  uint32_t  version;
  uint32_t  reserved_92_4;

  uint64_t  file_size;
  uint64_t  reserved_102_24;
};

TerarkIndex::AutoRegisterFactory::AutoRegisterFactory(
                          std::initializer_list<const char*> names,
                          const char* rtti_name,
                          Factory* factory) {
  assert(names.size() > 0);
  for (const char* name : names) {
    g_TerarkIndexFactroy.insert_i(name, FactoryPtr(factory));
  }
  g_TerarkIndexName.insert_i(rtti_name, *names.begin());
}

const TerarkIndex::Factory* TerarkIndex::GetFactory(fstring name) {
  size_t idx = g_TerarkIndexFactroy.find_i(name);
  if (idx < g_TerarkIndexFactroy.end_i()) {
    auto factory = g_TerarkIndexFactroy.val(idx).get();
    return factory;
  }
  return NULL;
}

bool TerarkIndex::SeekCostEffectiveIndexLen(const KeyStat& ks, size_t& ceLen) {
  /*
   * the length of index1,
   * 1. 1 byte => too many sub-indexes under each index1
   * 2. 8 byte => a lot more gaps compared with 1 byte index1
   * !!! more bytes with less gap is preferred, in other words,
   * prefer smaller gap-ratio, larger compression-ratio
   * best case is : w1 * (1 / gap-ratio) + w2 * compress-ratio 
   *   gap-ratio = (diff - numkeys) / diff,
   *   compress-ratio = compressed-part / original,
   *
   * to calculate space usage, assume 1000 keys, maxKeyLen = 16,
   *   original cost = 16,000 * 8                     = 128,000 bit
   *   8 bytes, 0.5 gap => 2000 + (16 - 8) * 8 * 1000 = 66,000
   *   2 bytes, 0.5 gap => 2000 + (16 - 2) * 8 * 1000 = 114,000
   */
  const double w1 = 0.1;
  const double w2 = 1.2;
  const double min_gap_ratio = 0.1;
  const double max_gap_ratio = 0.9;
  const double fewone_min_gap_ratio = 0.99; // fewone 0.01, that's 1 '1' out of 100
  const double fewone_max_gap_ratio = 0.995; // fewone 0.005, 1 '1' out of 200
  const size_t cplen = commonPrefixLen(ks.minKey, ks.maxKey);
  const size_t maxLen = std::min<size_t>(8, ks.maxKeyLen - cplen);
  const double originCost = ks.numKeys * ks.maxKeyLen * 8;
  double score = 0;
  double minCost = originCost;
  size_t scoreLen = maxLen;
  size_t minCostLen = maxLen;
  ceLen = maxLen;
  for (size_t i = maxLen; i > 0; i--) {
    auto minValue = ReadBigEndianUint64(ks.minKey.begin() + cplen, i);
    auto maxValue = ReadBigEndianUint64(ks.maxKey.begin() + cplen, i);
    uint64_t diff1st = abs_diff(minValue, maxValue) + 1;
    uint64_t diff2nd = ks.numKeys;
    // one index1st with a collection of index2nd, that's when diff < numkeys
    double gap_ratio = diff1st <= ks.numKeys ? min_gap_ratio : 
      (double)(diff1st - ks.numKeys) / diff1st;
    if (fewone_min_gap_ratio <= gap_ratio &&
        gap_ratio < fewone_max_gap_ratio) { // fewone branch
      // to construct rankselect for fewone, much more extra space is needed
      // TBD: maybe we could prescan ?
      size_t bits = (diff1st < UINT32_MAX && ks.numKeys < UINT32_MAX) ? 32 : 64;
      double cost = ks.numKeys * bits + diff2nd * 1.2 + 
        (ks.maxKeyLen - cplen - i) * ks.numKeys * 8;
      if (cost > originCost * 0.8)
        continue;
      if (cost < minCost) {
        minCost = cost;
        minCostLen = i;
      }
    } else if (gap_ratio > max_gap_ratio) { // skip branch
      continue;
    } else {
      gap_ratio = std::max(gap_ratio, min_gap_ratio);
      // diff is bitmap, * 1.2 is extra cost to build RankSelect
      double cost = (diff1st + diff2nd) * 1.2 + 
        (ks.maxKeyLen - cplen - i) * ks.numKeys * 8;
      if (cost > originCost * 0.8)
        continue;
      double compress_ratio = (originCost - cost) / originCost;
      double cur = w1 * (1 / gap_ratio) + w2 * compress_ratio;
      if (cur > score) {
        score = cur;
        scoreLen = i;
      }
    }
  }

  if (score > 0 || minCost <= originCost * 0.8) {
    ceLen = (score > 0) ? scoreLen : minCostLen;
    return true;
  } else {
    return false;
  }
}

const TerarkIndex::Factory*
TerarkIndex::SelectFactory(const KeyStat& ks, fstring name) {
  assert(ks.numKeys > 0);
  //assert(!ks.minKey.empty() && !ks.maxKey.empty());
#if defined(TerocksPrivateCode)
  static bool disableUintIndex =
    terark::getEnvBool("TerarkZipTable_disableUintIndex", false);
  static bool disableCompositeUintIndex =
    terark::getEnvBool("TerarkZipTable_disableCompositeUintIndex", false);
  size_t cplen = commonPrefixLen(ks.minKey, ks.maxKey);
  assert(cplen >= ks.commonPrefixLen);
  size_t ceLen = 0; // cost effective index1st len if any
  if (!disableUintIndex && ks.maxKeyLen == ks.minKeyLen && ks.maxKeyLen - cplen <= sizeof(uint64_t)) {
    auto minValue = ReadBigEndianUint64(ks.minKey.begin() + cplen, ks.minKey.end());
    auto maxValue = ReadBigEndianUint64(ks.maxKey.begin() + cplen, ks.maxKey.end());
    uint64_t diff = (minValue < maxValue ? maxValue - minValue : minValue - maxValue) + 1;
    if (diff < ks.numKeys * 30) {
      if (diff == ks.numKeys) {
        return GetFactory("UintIndex_AllOne");
      }
      else if (diff < UINT32_MAX) {
        return GetFactory("UintIndex_IL_256_32");
      }
      else {
        return GetFactory("UintIndex_SE_512_64");
      }
    }
  }
  if (!disableCompositeUintIndex &&
      ks.maxKeyLen == ks.minKeyLen &&
      ks.maxKeyLen - cplen <= 16 && // !!! plain index2nd may occupy too much space
      SeekCostEffectiveIndexLen(ks, ceLen) &&
      ks.maxKeyLen > cplen + ceLen) {
    auto minValue = ReadBigEndianUint64(ks.minKey.begin() + cplen, ceLen);
    auto maxValue = ReadBigEndianUint64(ks.maxKey.begin() + cplen, ceLen);
    uint64_t diff = (minValue < maxValue ? maxValue - minValue : minValue - maxValue) + 1;
    if (diff < UINT32_MAX &&
        ks.numKeys < UINT32_MAX) { // for composite cluster key, key1:key2 maybe 1:N
      return GetFactory("CompositeUintIndex_IL_256_32_IL_256_32");
    } else {
      return GetFactory("CompositeUintIndex_SE_512_64_SE_512_64");
    }
  }
#endif // TerocksPrivateCode
  if (ks.sumKeyLen - ks.numKeys * ks.commonPrefixLen > 0x1E0000000) { // 7.5G
    return GetFactory("SE_512_64");
  }
  return GetFactory(name);
}

TerarkIndex::~TerarkIndex() {}
TerarkIndex::Factory::~Factory() {}
TerarkIndex::Iterator::~Iterator() {}

class NestLoudsTrieIterBase : public TerarkIndex::Iterator {
protected:
  unique_ptr<ADFA_LexIterator> m_iter;
  fstring key() const override {
	  return fstring(m_iter->word());
  }
  NestLoudsTrieIterBase(ADFA_LexIterator* iter)
   : m_iter(iter) {}
};

template<class NLTrie>
class NestLoudsTrieIterBaseTpl : public NestLoudsTrieIterBase {
protected:
  using TerarkIndex::Iterator::m_id;
  NestLoudsTrieIterBaseTpl(const NLTrie* trie)
    : NestLoudsTrieIterBase(trie->adfa_make_iter(initial_state)) {
    m_dawg = trie;
  }
  const NLTrie* m_dawg;
  bool Done(bool ok) {
    if (ok)
      m_id = m_dawg->state_to_word_id(m_iter->word_state());
    else
      m_id = size_t(-1);
    return ok;
  }
};
template<>
class NestLoudsTrieIterBaseTpl<MatchingDFA> : public NestLoudsTrieIterBase {
protected:
  using TerarkIndex::Iterator::m_id;
  NestLoudsTrieIterBaseTpl(const MatchingDFA* dfa)
    : NestLoudsTrieIterBase(dfa->adfa_make_iter(initial_state)) {
    m_dawg = dfa->get_dawg();
  }
  const BaseDAWG* m_dawg;
  bool Done(bool ok) {
    if (ok)
      m_id = m_dawg->v_state_to_word_id(m_iter->word_state());
    else
      m_id = size_t(-1);
    return ok;
  }
};

template<class NLTrie>
void NestLoudsTrieBuildCache(NLTrie* trie, double cacheRatio) {
  trie->build_fsa_cache(cacheRatio, NULL);
}
void NestLoudsTrieBuildCache(MatchingDFA* dfa, double cacheRatio) {
}


template<class NLTrie>
void NestLoudsTrieGetOrderMap(const NLTrie* trie, UintVecMin0& newToOld) {
  NonRecursiveDictionaryOrderToStateMapGenerator gen;
  gen(*trie, [&](size_t dictOrderOldId, size_t state) {
    size_t newId = trie->state_to_word_id(state);
    //assert(trie->state_to_dict_index(state) == dictOrderOldId);
    //assert(trie->dict_index_to_state(dictOrderOldId) == state);
    newToOld.set_wire(newId, dictOrderOldId);
  });
}
void NestLoudsTrieGetOrderMap(const MatchingDFA* dfa, UintVecMin0& newToOld) {
  assert(0);
}


template<class NLTrie>
class NestLoudsTrieIndex : public TerarkIndex {
  const BaseDAWG* m_dawg;
  unique_ptr<NLTrie> m_trie;
  class MyIterator : public NestLoudsTrieIterBaseTpl<NLTrie> {
  protected:
    using NestLoudsTrieIterBaseTpl<NLTrie>::m_dawg;
    using NestLoudsTrieIterBaseTpl<NLTrie>::Done;
    using NestLoudsTrieIterBase::m_iter;
    using TerarkIndex::Iterator::m_id;
  public:
    explicit MyIterator(NLTrie* trie)
      : NestLoudsTrieIterBaseTpl<NLTrie>(trie)
    {}
    bool SeekToFirst() override { return Done(m_iter->seek_begin()); }
    bool SeekToLast()  override { return Done(m_iter->seek_end()); }
    bool Seek(fstring key) override { return Done(m_iter->seek_lower_bound(key)); }
    bool Next() override { return Done(m_iter->incr()); }
    bool Prev() override { return Done(m_iter->decr()); }
    size_t DictRank() const override {
      assert(m_id != size_t(-1));
#if defined(TerocksPrivateCode)
      return m_dawg->state_to_dict_rank(m_iter->word_state());
#endif // TerocksPrivateCode
      return m_id;
    }
  };
public:
  NestLoudsTrieIndex(NLTrie* trie) : m_trie(trie) {
    m_dawg = trie->get_dawg();
  }
  const char* Name() const override {
    if (m_trie->is_mmap()) {
      auto header = (const TerarkIndexHeader*)m_trie->get_mmap().data();
      return header->class_name;
    }
    else {
      size_t name_i = g_TerarkIndexName.find_i(typeid(*this).name());
      TERARK_RT_assert(name_i < g_TerarkIndexName.end_i(), std::logic_error);
      return g_TerarkIndexName.val(name_i).c_str();
    }
  }
  void SaveMmap(std::function<void(const void *, size_t)> write) const override {
    m_trie->save_mmap(write);
  }
  size_t Find(fstring key) const override final {
    MY_THREAD_LOCAL(terark::MatchContext, ctx);
    ctx.root = 0;
    ctx.pos = 0;
    ctx.zidx = 0;
    ctx.zbuf_state = size_t(-1);
    return m_dawg->index(ctx, key);
  }
  size_t NumKeys() const override final {
    return m_dawg->num_words();
  }
  size_t TotalKeySize() const override final {
    return m_trie->adfa_total_words_len();
  }
  fstring Memory() const override final {
    return m_trie->get_mmap();
  }
  Iterator* NewIterator() const override final {
    return new MyIterator(m_trie.get());
  }
  bool NeedsReorder() const override final { return true; }
  void GetOrderMap(UintVecMin0& newToOld)
  const override final {
    NestLoudsTrieGetOrderMap(m_trie.get(), newToOld);
  }
  void BuildCache(double cacheRatio) {
    if (cacheRatio > 1e-8) {
      NestLoudsTrieBuildCache(m_trie.get(), cacheRatio);
    }
  }
  class MyFactory : public Factory {
  public:
    TerarkIndex* Build(NativeDataInput<InputBuffer>& reader,
                       const TerarkZipTableOptions& tzopt,
                       const KeyStat& ks) const override {
      size_t numKeys = ks.numKeys;
      size_t commonPrefixLen = ks.commonPrefixLen;
      size_t sumPrefixLen = commonPrefixLen * numKeys;
      size_t sumRealKeyLen = ks.sumKeyLen - sumPrefixLen;
      valvec<byte_t> keyBuf;
      if (ks.minKeyLen != ks.maxKeyLen) {
        SortedStrVec keyVec;
        if (ks.minKey < ks.maxKey) {
          keyVec.reserve(numKeys, sumRealKeyLen);
          for (size_t i = 0; i < numKeys; ++i) {
            reader >> keyBuf;
            keyVec.push_back(fstring(keyBuf).substr(commonPrefixLen));
          }
        }
        else {
          keyVec.m_offsets.resize_with_wire_max_val(numKeys + 1, sumRealKeyLen);
          keyVec.m_offsets.set_wire(numKeys, sumRealKeyLen);
          keyVec.m_strpool.resize(sumRealKeyLen);
          size_t offset = sumRealKeyLen;
          for (size_t i = numKeys; i > 0; ) {
            --i;
            reader >> keyBuf;
            fstring str = fstring(keyBuf).substr(commonPrefixLen);
            offset -= str.size();
            memcpy(keyVec.m_strpool.data() + offset, str.data(), str.size());
            keyVec.m_offsets.set_wire(i, offset);
          }
          assert(offset == 0);
        }
        return BuildImpl(tzopt, keyVec);
      }
      else {
        size_t fixlen = ks.minKeyLen - commonPrefixLen;
        FixedLenStrVec keyVec(fixlen);
        if (ks.minKey < ks.maxKey) {
          keyVec.reserve(numKeys, sumRealKeyLen);
          for (size_t i = 0; i < numKeys; ++i) {
            reader >> keyBuf;
            keyVec.push_back(fstring(keyBuf).substr(commonPrefixLen));
          }
        }
        else {
          keyVec.m_size = numKeys;
          keyVec.m_strpool.resize(sumRealKeyLen);
          for (size_t i = numKeys; i > 0; ) {
            --i;
            reader >> keyBuf;
            memcpy(keyVec.m_strpool.data() + fixlen * i
              , fstring(keyBuf).substr(commonPrefixLen).data()
              , fixlen);
          }
        }
        return BuildImpl(tzopt, keyVec);
      }
    }
  private:
    template<class StrVec>
    TerarkIndex* BuildImpl(const TerarkZipTableOptions& tzopt,
                           StrVec& keyVec) const {
#if !defined(NDEBUG)
      for (size_t i = 1; i < keyVec.size(); ++i) {
        fstring prev = keyVec[i - 1];
        fstring curr = keyVec[i];
        assert(prev < curr);
      }
      //    backupKeys = keyVec;
#endif
      NestLoudsTrieConfig conf;
      conf.nestLevel = tzopt.indexNestLevel;
      conf.nestScale = tzopt.indexNestScale;
      if (tzopt.indexTempLevel >= 0 && tzopt.indexTempLevel < 5) {
        if (keyVec.mem_size() > tzopt.smallTaskMemory) {
          // use tmp files during index building
          conf.tmpDir = tzopt.localTempDir;
          if (0 == tzopt.indexTempLevel) {
            // adjust tmpLevel for linkVec, wihch is proportional to num of keys
            double avglen = keyVec.avg_size();
            if (keyVec.mem_size() > tzopt.smallTaskMemory*2 && avglen <= 50) {
              // not need any mem in BFS, instead 8G file of 4G mem (linkVec)
              // this reduce 10% peak mem when avg keylen is 24 bytes
              if (avglen <= 30) {
                // write str data(each len+data) of nestStrVec to tmpfile
                conf.tmpLevel = 4;
              } else {
                // write offset+len of nestStrVec to tmpfile
                // which offset is ref to outer StrVec's data
                conf.tmpLevel = 3;
              }
            }
            else if (keyVec.mem_size() > tzopt.smallTaskMemory*3/2) {
              // for example:
              // 1G mem in BFS, swap to 1G file after BFS and before build nextStrVec
              conf.tmpLevel = 2;
            }
          }
          else {
            conf.tmpLevel = tzopt.indexTempLevel;
          }
        }
      }
      if (tzopt.indexTempLevel >= 5) {
        // always use max tmpLevel 4
        conf.tmpDir = tzopt.localTempDir;
        conf.tmpLevel = 4;
      }
      conf.isInputSorted = true;
      std::unique_ptr<NLTrie> trie(new NLTrie());
      trie->build_from(keyVec, conf);
      return new NestLoudsTrieIndex(trie.release());
    }
  public:
    unique_ptr<TerarkIndex> LoadMemory(fstring mem) const override {
      unique_ptr<BaseDFA>
      dfa(BaseDFA::load_mmap_user_mem(mem.data(), mem.size()));
      auto trie = dynamic_cast<NLTrie*>(dfa.get());
      if (NULL == trie) {
        throw std::invalid_argument("Bad trie class: " + ClassName(*dfa)
            + ", should be " + ClassName<NLTrie>());
      }
      unique_ptr<TerarkIndex> index(new NestLoudsTrieIndex(trie));
      dfa.release();
      return std::move(index);
    }
    unique_ptr<TerarkIndex> LoadFile(fstring fpath) const override {
      unique_ptr<BaseDFA> dfa(BaseDFA::load_mmap(fpath));
      auto trie = dynamic_cast<NLTrie*>(dfa.get());
      if (NULL == trie) {
        throw std::invalid_argument(
            "File: " + fpath + ", Bad trie class: " + ClassName(*dfa)
            + ", should be " + ClassName<NLTrie>());
      }
      unique_ptr<TerarkIndex> index(new NestLoudsTrieIndex(trie));
      dfa.release();
      return std::move(index);
    }
    size_t MemSizeForBuild(const KeyStat& ks) const override {
      size_t sumRealKeyLen = ks.sumKeyLen - ks.commonPrefixLen * ks.numKeys;
      if (ks.minKeyLen == ks.maxKeyLen) {
        return sumRealKeyLen;
      }
      size_t indexSize = UintVecMin0::compute_mem_size_by_max_val(ks.numKeys + 1, sumRealKeyLen);
      return indexSize + sumRealKeyLen;
    }
  };
};


#if defined(TerocksPrivateCode)

template<class Container>
class CompositeKeyDataContainer {
};

template<>
class CompositeKeyDataContainer<SortedUintVec> {
private:
  size_t get_val(size_t idx) const {
    return container_[idx] + min_value_;
  }
  uint64_t to_uint64(fstring val) const {
    byte_t targetBuffer[8] = { 0 };
    memcpy(targetBuffer + (8 - key_len_), val.data(), 
           std::min(key_len_, val.size()));
    return ReadBigEndianUint64(targetBuffer, 8);
  }
public:
  void swap(CompositeKeyDataContainer<SortedUintVec>& other) {
    container_.swap(other.container_);
    std::swap(min_value_, other.min_value_);
    std::swap(key_len_, other.key_len_);
  }
  void swap(SortedUintVec& other) {
    container_.swap(other);
  }
  void init(size_t len, size_t minval) {
    key_len_ = len;
    min_value_ = minval;
  }
  void risk_release_ownership() {
    container_.risk_release_ownership();
  }
  const byte_t* data() const { return container_.data(); }
  size_t mem_size() const { return container_.mem_size(); }
  size_t size() const { return container_.size(); }
  bool equals(size_t idx, fstring val) const {
    assert(idx < container_.size());
    if (val.size() != key_len_)
      return false;
    uint64_t n = to_uint64(val);
    return get_val(idx) == n;
  }
  void risk_set_data(byte_t* data, size_t num, size_t maxValue) {
    assert(0);
  }
  void risk_set_data(byte_t* data, size_t sz) {
    assert(data != nullptr);
    container_.risk_set_data(data, sz);
  }

  void copy_to(size_t idx, byte_t* data) const {
    assert(idx < container_.size());
    size_t v = get_val(idx);
    SaveAsBigEndianUint64(data, key_len_, v);
  }
  int compare(size_t idx, fstring another) const {
    assert(idx < container_.size());
    byte_t arr[8] = { 0 };
    copy_to(idx, arr);
    fstring me(arr, arr + key_len_);
    return fstring_func::compare3()(me, another);
  }
  /*
   * 1. m_len == 8,
   * 2. m_len < 8, should align
   */
  size_t lower_bound(size_t lo, size_t hi, fstring val) const {
    uint64_t n = to_uint64(val);
    if (n < min_value_) // if equal, val len may > 8
      return lo;
    n -= min_value_;
    size_t pos = container_.lower_bound(lo, hi, n);
    while (pos != hi) {
      if (compare(pos, val) >= 0)
        return pos;
      pos++;
    }
    return pos;
  }

private:
  SortedUintVec container_;
  uint64_t min_value_;
  size_t key_len_;
};

template<>
class CompositeKeyDataContainer<UintVecMin0> {
private:
  size_t get_val(size_t idx) const {
    return container_[idx] + min_value_;
  }
  uint64_t to_uint64(fstring val) const {
    byte_t targetBuffer[8] = { 0 };
    memcpy(targetBuffer + (8 - key_len_), val.data(), 
           std::min(key_len_, val.size()));
    return ReadBigEndianUint64(targetBuffer, 8);
  }
public:
  void swap(CompositeKeyDataContainer<UintVecMin0>& other) {
    container_.swap(other.container_);
    std::swap(min_value_, other.min_value_);
    std::swap(key_len_, other.key_len_);
  }
  void swap(UintVecMin0& other) {
    container_.swap(other);
  }
  void init(size_t len, size_t minval) {
    key_len_ = len;
    min_value_ = minval;
  }
  void risk_release_ownership() {
    container_.risk_release_ownership();
  }
  const byte_t* data() const { return container_.data(); }
  size_t mem_size() const { return container_.mem_size(); }
  size_t size() const { return container_.size(); }
  bool equals(size_t idx, fstring val) const {
    assert(idx < container_.size());
    if (val.size() != key_len_)
      return false;
    uint64_t n = to_uint64(val);
    return get_val(idx) == n;
  }
  void risk_set_data(byte_t* data, size_t num, size_t maxValue) {
    size_t bits = UintVecMin0::compute_uintbits(maxValue);
    container_.risk_set_data(data, num, bits);
  }
  void risk_set_data(byte_t* data, size_t sz) {
    assert(0);
  }

  void copy_to(size_t idx, byte_t* data) const {
    assert(idx < container_.size());
    size_t v = get_val(idx);
    SaveAsBigEndianUint64(data, key_len_, v);
  }
  int compare(size_t idx, fstring another) const {
    assert(idx < container_.size());
    byte_t arr[8] = { 0 };
    copy_to(idx, arr);
    fstring me(arr, arr + key_len_);
    return fstring_func::compare3()(me, another);
  }
  size_t lower_bound(size_t lo, size_t hi, fstring val) const {
    uint64_t n = to_uint64(val);
    if (n < min_value_) // if equal, val len may > key_len_
      return lo;
    n -= min_value_;
    size_t pos = lower_bound_n<const UintVecMin0&>(container_, lo, hi, n);
    while (pos != hi) {
      if (compare(pos, val) >= 0)
        return pos;
      pos++;
    }
    return pos;
  }

private:
  UintVecMin0 container_;
  uint64_t min_value_;
  size_t key_len_;
};

template<>
class CompositeKeyDataContainer<FixedLenStrVec> {
public:
  void swap(CompositeKeyDataContainer<FixedLenStrVec>& other) {
    container_.swap(other.container_);
  }
  void swap(FixedLenStrVec& other) {
    container_.swap(other);
  }
  void risk_release_ownership() {
    container_.risk_release_ownership();
  }
  void init(size_t len, size_t sz) {
    container_.m_fixlen = len;
    container_.m_size = sz;
  }
  void init(size_t minval) {
    assert(0);
  }
  const byte_t* data() const { return container_.data(); }
  size_t mem_size() const { return container_.mem_size(); }
  size_t size() const { return container_.size(); }
  bool equals(size_t idx, fstring other) const {
    return container_[idx] == other;
  }
  void risk_set_data(byte_t* data, size_t sz) {
    assert(data != nullptr);
    // here, sz == count, since <byte_t>
    container_.m_strpool.risk_set_data(data, sz);
  }
  void risk_set_data(byte_t* data, size_t num, size_t maxValue) {
    assert(0);
  }

  void copy_to(size_t idx, byte_t* data) const {
    assert(idx < container_.size());
    memcpy(data, container_[idx].data(), container_[idx].size());
  }
  int compare(size_t idx, fstring another) const {
    assert(idx < container_.size());
    return fstring_func::compare3()(container_[idx], another);
  }
  size_t lower_bound(size_t lo, size_t hi, fstring val) const {
    return container_.lower_bound(lo, hi, val);
  }

private:
  FixedLenStrVec container_;
};
// -- fast zero-seq-len
template<class RankSelect>
size_t fast_zero_seq_len(RankSelect& rs, size_t pos, size_t& hint) {
  return rs.zero_seq_len(pos);
}
template<>
size_t fast_zero_seq_len<rank_select_fewzero<uint32_t>>(
  rank_select_fewzero<uint32_t>& rs, size_t pos, size_t& hint) {
  return rs.zero_seq_len(pos, hint);
}
template<>
size_t fast_zero_seq_len<rank_select_fewzero<uint64_t>>(
  rank_select_fewzero<uint64_t>& rs, size_t pos, size_t& hint) {
  return rs.zero_seq_len(pos, hint);
}
template<>
size_t fast_zero_seq_len<rank_select_fewone<uint32_t>>(
  rank_select_fewone<uint32_t>& rs, size_t pos, size_t& hint) {
  return rs.zero_seq_len(pos, hint);
}
template<>
size_t fast_zero_seq_len<rank_select_fewone<uint64_t>>(
  rank_select_fewone<uint64_t>& rs, size_t pos, size_t& hint) {
  return rs.zero_seq_len(pos, hint);
}
// -- fast zero-seq-revlen
template<class RankSelect>
size_t fast_zero_seq_revlen(RankSelect& rs, size_t pos, size_t& hint) {
  return rs.zero_seq_revlen(pos);
}
template<>
size_t fast_zero_seq_revlen<rank_select_fewzero<uint32_t>>(
  rank_select_fewzero<uint32_t>& rs, size_t pos, size_t& hint) {
  return rs.zero_seq_revlen(pos, hint);
}
template<>
size_t fast_zero_seq_revlen<rank_select_fewzero<uint64_t>>(
  rank_select_fewzero<uint64_t>& rs, size_t pos, size_t& hint) {
  return rs.zero_seq_revlen(pos, hint);
}
template<>
size_t fast_zero_seq_revlen<rank_select_fewone<uint32_t>>(
  rank_select_fewone<uint32_t>& rs, size_t pos, size_t& hint) {
  return rs.zero_seq_revlen(pos, hint);
}
template<>
size_t fast_zero_seq_revlen<rank_select_fewone<uint64_t>>(
  rank_select_fewone<uint64_t>& rs, size_t pos, size_t& hint) {
  return rs.zero_seq_revlen(pos, hint);
}


struct CompositeUintIndexBase : public TerarkIndex {
  static const char* index_name;
  struct MyBaseFileHeader : public TerarkIndexHeader {
    uint64_t min_value;
    uint64_t max_value;
    uint64_t rankselect1_mem_size;
    uint64_t rankselect2_mem_size;
    uint64_t key2_data_mem_size;
    uint64_t key2_min_value;
    uint64_t key2_max_value;
    /*
     * per key length = common_prefix_len + key1_fixed_len + key2_fixed_len
     */
    uint32_t key1_fixed_len;
    uint32_t key2_fixed_len;
    /*
     * (Rocksdb) For one huge index, we'll split it into multipart-index for the sake of RAM,
     * and each sub-index could have longer commonPrefix compared with ks.commonPrefix.
     * what's more, under such circumstances, ks.commonPrefix may have been rewritten
     * be upper-level builder to '0'. here,
     * common_prefix_length = sub-index.commonPrefixLen - whole-index.commonPrefixLen
     */
    uint32_t common_prefix_length;
    uint32_t reserved32;
    uint64_t reserved64;

    MyBaseFileHeader(size_t body_size, const std::type_info& ti) {
      memset(this, 0, sizeof *this);
      magic_len = strlen(index_name);
      strncpy(magic, index_name, sizeof magic);
      size_t name_i = g_TerarkIndexName.find_i(ti.name());
      assert(name_i < g_TerarkIndexFactroy.end_i());
      strncpy(class_name, g_TerarkIndexName.val(name_i).c_str(), sizeof class_name);
      header_size = sizeof *this;
      version = 1;
      file_size = sizeof *this + body_size;
    }
  };
  enum ContainerUsedT {
    kFixedLenStr = 0,
    kUintMin0,
    kSortedUint
  };
};
const char* CompositeUintIndexBase::index_name = "CompositeIndex";

/*
 * For simplicity, let's take composite index => index1:index2. Then following
 * compositeindexes like,
 *   4:6, 4:7, 4:8, 7:19, 7:20, 8:3
 * index1: {4, 7}, use bitmap (also UintIndex's form) to respresent
 *   4(1), 5(0), 6(0), 7(1), 8(1)
 * index1:index2: use bitmap to respresent 4:6(0), 4:7(1), 4:8(1), 7:19(0), 7:20(1), 8:3(0)
 * to search 7:20, use bitmap1 to rank1(7) = 2, then use bitmap2 to select0(2) = position-3,
 * use bitmap2 to select0(3) = position-5. That is, we should search within [3, 5).
 * iter [3 to 5), 7:20 is found, done.
 */
template<class RankSelect1, class RankSelect2, class Key2DataContainer>
class CompositeUintIndex : public CompositeUintIndexBase {
public:
  struct FileHeader : MyBaseFileHeader {
    FileHeader(size_t file_size)
      : MyBaseFileHeader(file_size, typeid(CompositeUintIndex))
    {}
  };
  typedef CompositeKeyDataContainer<SortedUintVec> SortedUintDataCont;
  typedef CompositeKeyDataContainer<UintVecMin0> Min0DataCont;
  typedef CompositeKeyDataContainer<FixedLenStrVec> StrDataCont;
public:
  class CompositeUintIndexIterator : public TerarkIndex::Iterator {
  public:
    CompositeUintIndexIterator(const CompositeUintIndex& index) : index_(index) {
      rankselect1_idx_ = size_t(-1);
      m_id = size_t(-1);
      buffer_.resize_no_init(index_.commonPrefix_.size() +
        index_.key1_len_ + index_.key2_len_);
      memcpy(buffer_.data(), index_.commonPrefix_.data(), index_.commonPrefix_.size());
    }
    virtual ~CompositeUintIndexIterator() {}

    bool SeekToFirst() override {
      rankselect1_idx_ = 0;
      m_id = 0;
      UpdateBuffer();
      return true;
    }
    bool SeekToLast() override {
      rankselect1_idx_ = index_.rankselect1_.size() - 1;
      m_id = index_.key2_data_.size() - 1;
      UpdateBuffer();
      return true;
    }
    bool Seek(fstring target) override {
      size_t cplen = target.commonPrefixLen(index_.commonPrefix_);
      if (cplen != index_.commonPrefix_.size()) {
        assert(target.size() >= cplen);
        assert(target.size() == cplen ||
            byte_t(target[cplen]) != byte_t(index_.commonPrefix_[cplen]));
        if (target.size() == cplen ||
            byte_t(target[cplen]) < byte_t(index_.commonPrefix_[cplen])) {
          return SeekToFirst();
        } else {
          m_id = size_t(-1);
          return false;
        }
      }
      uint64_t key1 = 0;
      fstring  key2;
      if (target.size() <= cplen + index_.key1_len_) {
        fstring sub = target.substr(cplen);
        byte_t targetBuffer[8] = { 0 };
        /*
         * do not think hard about int, think about string instead. 
         * assume key1_len is 6 byte len like 'abcdef', target without
         * commpref is 'b', u should compare 'b' with 'a' instead of 'f'.
         * that's why assign sub starting in the middle instead at tail.
         */
        memcpy(targetBuffer + (8 - index_.key1_len_), sub.data(), sub.size());
        key1 = Read1stKey(targetBuffer, 0, 8);
        key2 = fstring(); // empty
      } else {
        key1 = Read1stKey(target, cplen, index_.key1_len_);
        key2 = target.substr(cplen + index_.key1_len_);
      }
      if (key1 > index_.maxValue_) {
        m_id = size_t(-1);
        return false;
      } else if (key1 < index_.minValue_) {
        return SeekToFirst();
      }
      
      // find the corresponding bit within 2ndRS
      uint64_t order, pos0, cnt;
      rankselect1_idx_ = key1 - index_.minValue_;
      if (index_.rankselect1_[rankselect1_idx_]) {
        // find within this index
        order = index_.rankselect1_.rank1(rankselect1_idx_);
        pos0 = index_.rankselect2_.select0(order);
        if (pos0 == index_.key2_data_.size() - 1) { // last elem
          m_id = (index_.key2_data_.compare(pos0, key2) >= 0) ? pos0 : size_t(-1);
          goto out;
        } else {
          cnt = index_.rankselect2_.one_seq_len(pos0 + 1) + 1;
          m_id = index_.Locate(index_.key2_data_, pos0, cnt, key2);
          if (m_id != size_t(-1)) {
            goto out;
          } else if (pos0 + cnt == index_.key2_data_.size()) {
            goto out;
          } else {
            // try next offset
            rankselect1_idx_++;
          }
        }
      }
      // no such index, use the lower_bound form
      cnt = index_.rankselect1_.zero_seq_len(rankselect1_idx_);
      if (rankselect1_idx_ + cnt >= index_.rankselect1_.size()) {
        m_id = size_t(-1);
        return false;
      }
      rankselect1_idx_ += cnt;
      order = index_.rankselect1_.rank1(rankselect1_idx_);
      m_id = index_.rankselect2_.select0(order);
    out:
      if (m_id == size_t(-1)) {
        return false;
      }
      UpdateBuffer();
      return true;
    }

    bool Next() override {
      assert(m_id != size_t(-1));
      assert(index_.rankselect1_[rankselect1_idx_] != 0);
      if (terark_unlikely(m_id + 1 == index_.key2_data_.size())) {
        m_id = size_t(-1);
        return false;
      } else {
        if (Is1stKeyDiff(m_id + 1)) {
          assert(rankselect1_idx_ + 1 <  index_.rankselect1_.size());
          //uint64_t cnt = index_.rankselect1_.zero_seq_len(rankselect1_idx_ + 1);
          uint64_t cnt = fast_zero_seq_len(index_.rankselect1_, rankselect1_idx_ + 1, access_hint_);
          rankselect1_idx_ += cnt + 1;
          assert(rankselect1_idx_ < index_.rankselect1_.size());
        }
        ++m_id;
        UpdateBuffer();
        return true;
      }
    }
    bool Prev() override {
      assert(m_id != size_t(-1));
      assert(index_.rankselect1_[rankselect1_idx_] != 0);
      if (terark_unlikely(m_id == 0)) {
        m_id = size_t(-1);
        return false;
      } else {
        if (Is1stKeyDiff(m_id)) {
          /*
           * zero_seq_ has [a, b) range, hence next() need (pos_ + 1), whereas
           * prev() just called with (pos_) is enough
           * case1: 1 0 1, ... 
           * case2: 1 1, ...
           */
          assert(rankselect1_idx_ > 0);
          //uint64_t cnt = index_.rankselect1_.zero_seq_revlen(rankselect1_idx_);
          uint64_t cnt = fast_zero_seq_revlen(index_.rankselect1_, rankselect1_idx_, access_hint_);
          assert(rankselect1_idx_ >= cnt + 1);
          rankselect1_idx_ -= (cnt + 1);
        }
        --m_id;
        UpdateBuffer();
        return true;
      }
    }

    size_t DictRank() const override {
      assert(m_id != size_t(-1));
      return m_id;
    }
    fstring key() const override {
      assert(m_id != size_t(-1));
      return buffer_;
    }

  protected:
    //use 2nd index bitmap to check if 1st index changed
    bool Is1stKeyDiff(size_t curr_id) {
      return index_.rankselect2_.is0(curr_id);
    }
    void UpdateBuffer() {
      // key = commonprefix + key1s + key2
      // assign key1
      size_t offset = index_.commonPrefix_.size();
      auto len1 = index_.key1_len_;
      auto key1 = rankselect1_idx_ + index_.minValue_;
      SaveAsBigEndianUint64(buffer_.data() + offset, len1, key1);
      // assign key2
      offset += len1;
      index_.key2_data_.copy_to(m_id, buffer_.data() + offset);
    }

    size_t rankselect1_idx_; // used to track & decode index1 value
    size_t access_hint_;
    valvec<byte_t> buffer_;
    const CompositeUintIndex& index_;
  };
    
public:
  class MyFactory : public TerarkIndex::Factory {
  public:
    // composite index as cluster index
    // secondary index which contain 'id' as key2
    enum AmazingCombinationT {
      kAllOne_AllZero = 0, // secondary index no gap
      kAllOne_FewZero,     // c-cluster index
      kAllOne_Normal,      // c-cluster index
      kFewZero_AllZero,    // secondary index with gap
      kFewZero_FewZero,    //
      kFewZero_Normal,
      kFewOne_AllZero,     // secondary index with lots of gap
      kFewOne_FewZero,     // c-cluster index with lots of gap
      kFewOne_Normal,      // c-cluster index with lots of gap
      kNormal_AllZero,
      kNormal_FewZero,
      kNormal_Normal
    };
  public:
    // no option.keyPrefixLen
    TerarkIndex* Build(NativeDataInput<InputBuffer>& reader,
                       const TerarkZipTableOptions& tzopt,
                       const KeyStat& ks) const override {
      size_t cplen = commonPrefixLen(ks.minKey, ks.maxKey);
      assert(cplen >= ks.commonPrefixLen);
      if (ks.maxKeyLen != ks.minKeyLen ||
          ks.maxKeyLen <= cplen + 1) {
        printf("diff ken len, maxlen %zu, minlen %zu\n", ks.maxKeyLen, ks.minKeyLen);
        abort();
      }

      size_t key1_len = 0;
      bool check = SeekCostEffectiveIndexLen(ks, key1_len);
      assert(check && ks.maxKeyLen > cplen + key1_len);
      TERARK_UNUSED_VAR(check);
      uint64_t minValue = Read1stKey(ks.minKey, cplen, key1_len);
      uint64_t maxValue = Read1stKey(ks.maxKey, cplen, key1_len);
      // if rocksdb reverse comparator is used, then minValue
      // is actually the largetst one
      if (minValue > maxValue) {
        std::swap(minValue, maxValue);
      }
      /*
       * 1stRS stores bitmap [minValue, maxValue] for index1st
       * 2ndRS stores bitmap for StaticMap<key1, list<key2>>
       * order of rs2 follows the order of index data, and order 
       * of rs1 follows the order of rs2
       */
      RankSelect1 rankselect1(maxValue - minValue + 1);
      RankSelect2 rankselect2(ks.numKeys + 1); // append extra '0' at back
      valvec<byte_t> keyBuf, minKey2Data, maxKey2Data;
      uint64_t prev = size_t(-1);
      size_t key2_len = ks.maxKeyLen - cplen - key1_len;
      size_t sumKey2Len = key2_len * ks.numKeys;
      FixedLenStrVec keyVec(key2_len);
      keyVec.reserve(ks.numKeys, sumKey2Len);
      if (ks.minKey < ks.maxKey) { // ascend
        for (size_t i = 0; i < ks.numKeys; ++i) {
          reader >> keyBuf;
          uint64_t offset = Read1stKey(keyBuf, cplen, key1_len) - minValue;
          rankselect1.set1(offset);
          if (terark_unlikely(i == 0)) // make sure 1st prev != offset
            prev = offset - 1;
          if (offset != prev) { // new key1 encountered
            rankselect2.set0(i);
          } else {
            rankselect2.set1(i);
          }
          prev = offset;
          fstring key2Data = fstring(keyBuf).substr(cplen + key1_len);
          updateMinMax(key2Data, minKey2Data, maxKey2Data);
          keyVec.push_back(key2Data);
        }
      } else { // descend, reverse comparator
        size_t pos = sumKey2Len;
        keyVec.m_size = ks.numKeys;
        keyVec.m_strpool.resize(sumKey2Len);
        // compare with '0', do NOT use size_t
        for (long i = ks.numKeys - 1; i >= 0; --i) {
          reader >> keyBuf;
          uint64_t offset = Read1stKey(keyBuf, cplen, key1_len) - minValue;
          rankselect1.set1(offset);
          if (terark_unlikely(i == ks.numKeys - 1)) // make sure 1st prev != offset
            prev = offset - 1;
          if (offset != prev) { // next index1 is new one
            rankselect2.set0(i + 1);
          } else {
            rankselect2.set1(i + 1);
          }
          prev = offset;
          // save index data
          fstring key2Data = fstring(keyBuf).substr(cplen + key1_len);
          updateMinMax(key2Data, minKey2Data, maxKey2Data);
          pos -= key2Data.size();
          memcpy(keyVec.m_strpool.data() + pos, key2Data.data(), key2Data.size());
        }
        rankselect2.set0(0); // set 1st element to 0
        assert(pos == 0);
      }
      rankselect2.set0(ks.numKeys);
      // TBD: build histogram, which should set as 'true'
      rankselect1.build_cache(false, false);
      rankselect2.build_cache(false, false);
      // try order: 1. sorteduint; 2. uintmin0; 3. fixlen
      // TBD: following skips are only for test right now
      bool skipSorted =
        terark::getEnvBool("TerarkZipTable_skipSorted", false);
      bool skipUint =
        terark::getEnvBool("TerarkZipTable_skipUint", false);
      if (key2_len <= 8) {
        TerarkIndex* index = nullptr;
        if (!skipSorted)
          index = CreateIndexWithSortedUintCont(rankselect1, rankselect2, 
                                                keyVec, ks, minValue, maxValue, key1_len, minKey2Data, maxKey2Data);
        if (!index && !skipUint) {
          index = CreateIndexWithUintCont(rankselect1, rankselect2, 
            keyVec, ks, minValue, maxValue, key1_len, minKey2Data, maxKey2Data);
        }
        if (index)
          return index;
      }
      return CreateIndexWithStrCont(rankselect1, rankselect2, keyVec, ks,
                                    minValue, maxValue, key1_len);
    }
  private:
    static void updateMinMax(fstring data, valvec<byte_t>& minData, valvec<byte_t>& maxData) {
      if (minData.empty() || data < fstring(minData.begin(), minData.size())) {
        minData.assign(data.data(), data.size());
      }
      if (maxData.empty() || data > fstring(maxData.begin(), maxData.size())) {
        maxData.assign(data.data(), data.size());
      }
    }
    static AmazingCombinationT figureCombination(RankSelect1& rs1, RankSelect2& rs2) {
      bool isRS1FewZero = IsFewZero(rs1.size(), rs1.max_rank0());
      bool isRS2FewZero = IsFewZero(rs2.size(), rs2.max_rank0());
      bool isRS1FewOne  = IsFewOne(rs1.size(), rs1.max_rank1());
      if (rs1.max_rank0() == 0 && rs2.max_rank1() == 0)
        return kAllOne_AllZero;
      else if (rs1.max_rank0() == 0 && isRS2FewZero)
        return kAllOne_FewZero;
      else if (rs1.max_rank0() == 0)
        return kAllOne_Normal;
      else if (isRS1FewZero && rs2.max_rank1() == 0)
        return kFewZero_AllZero;
      else if (isRS1FewZero && isRS2FewZero)
        return kFewZero_FewZero;
      else if (isRS1FewZero)
        return kFewZero_Normal;
      else if (isRS1FewOne && rs2.max_rank1() == 0)
        return kFewOne_AllZero;
      else if (isRS1FewOne && isRS2FewZero)
        return kFewOne_FewZero;
      else if (isRS1FewOne)
        return kFewOne_Normal;
      else if (rs2.max_rank1() == 0)
        return kNormal_AllZero;
      else if (isRS2FewZero)
        return kNormal_FewZero;
      else
        return kNormal_Normal;
    }
    static TerarkIndex* CreateIndexWithSortedUintCont(RankSelect1& rankselect1, RankSelect2& rankselect2,
                                                      FixedLenStrVec& keyVec, const KeyStat& ks, 
                                                      uint64_t key1MinValue, uint64_t key1MaxValue, size_t key1_len,
                                                      valvec<byte_t>& minKey2Data, valvec<byte_t>& maxKey2Data) {
      const size_t kBlockUnits = 128;
      const size_t kLimit = (1ull << 48) - 1;
      const size_t kRS1Cnt = rankselect1.size(); // to accompany ks2cnt
      const size_t kRS2Cnt = rankselect2.size(); // extra '0' append to rs2, included as well
      uint64_t key2MinValue = ReadBigEndianUint64(minKey2Data);
      uint64_t key2MaxValue = ReadBigEndianUint64(maxKey2Data);
      unique_ptr<SortedUintVec:: Builder> builder(SortedUintVec::createBuilder(false, kBlockUnits));
      uint64_t prev = ReadBigEndianUint64(keyVec[0]) - key2MinValue;
      builder->push_back(prev);
      for (size_t i = 1; i < keyVec.size(); i++) {
        fstring str = keyVec[i];
        uint64_t key2 = ReadBigEndianUint64(str) - key2MinValue;
        if (terark_unlikely(abs_diff(key2, prev) > kLimit)) // should not use sorted uint vec
          return nullptr;
        prev = key2;
        builder->push_back(prev);
      }
      SortedUintVec uintVec;
      auto rs = builder->finish(&uintVec);
      if (rs.mem_size > keyVec.mem_size() / 2.0) // too much ram consumed
        return nullptr;
      //printf("sorteduint mem: %zu, keyvec mem: %zu\n", rs.mem_size, keyVec.mem_size());
      SortedUintDataCont container;
      container.swap(uintVec);
      container.init(minKey2Data.size(), key2MinValue);
<<<<<<< HEAD
      AmazingCombinationT cob = figureCombination(rankselect1, rankselect2);
      switch (cob) {
      case kAllOne_AllZero: {
        rank_select_allone rs1(kRS1Cnt);
        rank_select_allzero rs2(kRS2Cnt);
        return new CompositeUintIndex<rank_select_allone, rank_select_allzero, SortedUintDataCont>(
          rs1, rs2, container, ks, minValue, maxValue, key1_len, key2MinValue, key2MaxValue);
      }
      case kAllOne_FewZero: {
        rank_select_allone rs1(kRS1Cnt);
        rank_select_fewzero<typename RankSelect2::index_t> rs2(kRS2Cnt);
        rs2.build_from(rankselect2);
        return new CompositeUintIndex<rank_select_allone, rank_select_fewzero<typename RankSelect2::index_t>, SortedUintDataCont>(
          rs1, rs2, container, ks, minValue, maxValue, key1_len, key2MinValue, key2MaxValue);
      }
      case kAllOne_Normal: {
        rank_select_allone rs1(kRS1Cnt);
        return new CompositeUintIndex<rank_select_allone, RankSelect2, SortedUintDataCont>(
          rs1, rankselect2, container, ks, minValue, maxValue, key1_len, key2MinValue, key2MaxValue);
      }
      case kFewZero_AllZero: {
        rank_select_fewzero<typename RankSelect1::index_t> rs1(kRS1Cnt);
        rs1.build_from(rankselect1);
        rank_select_allzero rs2(kRS2Cnt);
        return new CompositeUintIndex<rank_select_fewzero<typename RankSelect1::index_t>, rank_select_allzero, SortedUintDataCont>(
          rs1, rs2, container, ks, minValue, maxValue, key1_len, key2MinValue, key2MaxValue);
      }
      case kFewZero_FewZero: {
        rank_select_fewzero<typename RankSelect1::index_t> rs1(kRS1Cnt);
        rs1.build_from(rankselect1);
        rank_select_fewzero<typename RankSelect2::index_t> rs2(kRS2Cnt);
        rs2.build_from(rankselect2);
        return new CompositeUintIndex<rank_select_fewzero<typename RankSelect1::index_t>, 
                                      rank_select_fewzero<typename RankSelect2::index_t>, SortedUintDataCont>(
          rs1, rs2, container, ks, minValue, maxValue, key1_len, key2MinValue, key2MaxValue);
      }
      case kFewZero_Normal: {
        rank_select_fewzero<typename RankSelect1::index_t> rs1(kRS1Cnt);
        rs1.build_from(rankselect1);
        return new CompositeUintIndex<rank_select_fewzero<typename RankSelect1::index_t>, RankSelect2, SortedUintDataCont>(
          rs1, rankselect2, container, ks, minValue, maxValue, key1_len, key2MinValue, key2MaxValue);
      }
      case kFewOne_AllZero: {
        rank_select_fewone<typename RankSelect1::index_t> rs1(kRS1Cnt);
        rs1.build_from(rankselect1);
        rank_select_allzero rs2(kRS2Cnt);
        return new CompositeUintIndex<rank_select_fewone<typename RankSelect1::index_t>, rank_select_allzero, SortedUintDataCont>(
          rs1, rs2, container, ks, minValue, maxValue, key1_len, key2MinValue, key2MaxValue);
      }
      case kFewOne_FewZero: {
        rank_select_fewone<typename RankSelect1::index_t> rs1(kRS1Cnt);
        rs1.build_from(rankselect1);
        rank_select_fewzero<typename RankSelect2::index_t> rs2(kRS2Cnt);
        rs2.build_from(rankselect2);
        return new CompositeUintIndex<rank_select_fewone<typename RankSelect1::index_t>,
                                      rank_select_fewzero<typename RankSelect2::index_t>, SortedUintDataCont>(
                                        rs1, rs2, container, ks, minValue, maxValue, key1_len, key2MinValue, key2MaxValue);
      }
      case kFewOne_Normal: {
        rank_select_fewone<typename RankSelect1::index_t> rs1(kRS1Cnt);
        rs1.build_from(rankselect1);
        return new CompositeUintIndex<rank_select_fewone<typename RankSelect1::index_t>, RankSelect2, SortedUintDataCont>(
          rs1, rankselect2, container, ks, minValue, maxValue, key1_len, key2MinValue, key2MaxValue);
      }
      case kNormal_AllZero: {
        rank_select_allzero rs2(kRS2Cnt);
        return new CompositeUintIndex<RankSelect1, rank_select_allzero, SortedUintDataCont>(
          rankselect1, rs2, container, ks, minValue, maxValue, key1_len, key2MinValue, key2MaxValue);
      }
      case kNormal_FewZero: {
        rank_select_fewzero<typename RankSelect2::index_t> rs2(kRS2Cnt);
        rs2.build_from(rankselect2);
        return new CompositeUintIndex<RankSelect1, rank_select_fewzero<typename RankSelect2::index_t>, SortedUintDataCont>(
          rankselect1, rs2, container, ks, minValue, maxValue, key1_len, key2MinValue, key2MaxValue);
      }
      case kNormal_Normal: {
        return new CompositeUintIndex<RankSelect1, RankSelect2, SortedUintDataCont>(
          rankselect1, rankselect2, container, ks, minValue, maxValue, key1_len, key2MinValue, key2MaxValue);
      }
      default:
        assert(0);
      }
    }
    static TerarkIndex* CreateIndexWithUintCont(RankSelect1& rankselect1, RankSelect2& rankselect2,
                                         FixedLenStrVec& keyVec, const KeyStat& ks, 
                                         uint64_t minValue, uint64_t maxValue, size_t key1_len,
                                         valvec<byte_t>& minKey2Data, valvec<byte_t>& maxKey2Data) {
      const size_t kRS1Cnt = rankselect1.size(); // to accompany ks2cnt
      const size_t kRS2Cnt = rankselect2.size(); // extra '0' append to rs2, included as well
=======
      return CreateIndex(rankselect1, rankselect2, container, ks, 
                         key1MinValue, key1MaxValue, key1_len, key2MinValue, key2MaxValue);
    }
    static TerarkIndex* CreateIndexWithUintCont(RankSelect1& rankselect1, RankSelect2& rankselect2,
                                                FixedLenStrVec& keyVec, const KeyStat& ks, 
                                                uint64_t key1MinValue, uint64_t key1MaxValue, size_t key1_len,
                                                valvec<byte_t>& minKey2Data, valvec<byte_t>& maxKey2Data) {
>>>>>>> b4ebfd0f
      uint64_t key2MinValue = ReadBigEndianUint64(minKey2Data);
      uint64_t key2MaxValue = ReadBigEndianUint64(maxKey2Data);
      uint64_t diff = key2MaxValue - key2MinValue + 1;
      size_t bitUsed = UintVecMin0::compute_uintbits(diff);
      //printf("uint bit used: %zu, keyvec bit used: %zu\n", bitUsed, keyVec.m_fixlen * 8);
      if (bitUsed > keyVec.m_fixlen * 8 * 0.9) // compress ratio just so so
        return nullptr;
      // reuse memory from keyvec, since vecMin0 should consume less mem
      // compared with fixedlenvec
      UintVecMin0 vecMin0;
      vecMin0.risk_set_data(const_cast<byte_t*>(keyVec.data()), keyVec.size(), bitUsed);
      for (size_t i = 0; i < keyVec.size(); i++) {
        fstring str = keyVec[i];
        uint64_t key2 = ReadBigEndianUint64(str);
        vecMin0.set_wire(i, key2 - key2MinValue);
      }
      keyVec.risk_release_ownership();
      Min0DataCont container;
      container.swap(vecMin0);
      container.init(minKey2Data.size(), key2MinValue);
<<<<<<< HEAD
      AmazingCombinationT cob = figureCombination(rankselect1, rankselect2);
      switch (cob) {
      case kAllOne_AllZero: {
        rank_select_allone rs1(kRS1Cnt);
        rank_select_allzero rs2(kRS2Cnt);
        return new CompositeUintIndex<rank_select_allone, rank_select_allzero, Min0DataCont>(
          rs1, rs2, container, ks, minValue, maxValue, key1_len, key2MinValue, key2MaxValue);
      }
      case kAllOne_FewZero: {
        rank_select_allone rs1(kRS1Cnt);
        rank_select_fewzero<typename RankSelect2::index_t> rs2(kRS2Cnt);
        rs2.build_from(rankselect2);
        return new CompositeUintIndex<rank_select_allone, rank_select_fewzero<typename RankSelect2::index_t>, Min0DataCont>(
          rs1, rs2, container, ks, minValue, maxValue, key1_len, key2MinValue, key2MaxValue);
      }
      case kAllOne_Normal: {
        rank_select_allone rs1(kRS1Cnt);
        return new CompositeUintIndex<rank_select_allone, RankSelect2, Min0DataCont>(
          rs1, rankselect2, container, ks, minValue, maxValue, key1_len, key2MinValue, key2MaxValue);
      }
      case kFewZero_AllZero: {
        rank_select_fewzero<typename RankSelect1::index_t> rs1(kRS1Cnt);
        rs1.build_from(rankselect1);
        rank_select_allzero rs2(kRS2Cnt);
        return new CompositeUintIndex<rank_select_fewzero<typename RankSelect1::index_t>, rank_select_allzero, Min0DataCont>(
          rs1, rs2, container, ks, minValue, maxValue, key1_len, key2MinValue, key2MaxValue);
      }
      case kFewZero_FewZero: {
        rank_select_fewzero<typename RankSelect1::index_t> rs1(kRS1Cnt);
        rs1.build_from(rankselect1);
        rank_select_fewzero<typename RankSelect2::index_t> rs2(kRS2Cnt);
        rs2.build_from(rankselect2);
        return new CompositeUintIndex<rank_select_fewzero<typename RankSelect1::index_t>, 
                                      rank_select_fewzero<typename RankSelect2::index_t>, Min0DataCont>(
          rs1, rs2, container, ks, minValue, maxValue, key1_len, key2MinValue, key2MaxValue);
      }
      case kFewZero_Normal: {
        rank_select_fewzero<typename RankSelect1::index_t> rs1(kRS1Cnt);
        rs1.build_from(rankselect1);
        return new CompositeUintIndex<rank_select_fewzero<typename RankSelect1::index_t>, RankSelect2, Min0DataCont>(
          rs1, rankselect2, container, ks, minValue, maxValue, key1_len, key2MinValue, key2MaxValue);
      }
      case kFewOne_AllZero: {
        rank_select_fewone<typename RankSelect1::index_t> rs1(kRS1Cnt);
        rs1.build_from(rankselect1);
        rank_select_allzero rs2(kRS2Cnt);
        return new CompositeUintIndex<rank_select_fewone<typename RankSelect1::index_t>, rank_select_allzero, Min0DataCont>(
          rs1, rs2, container, ks, minValue, maxValue, key1_len, key2MinValue, key2MaxValue);
      }
      case kFewOne_FewZero: {
        rank_select_fewone<typename RankSelect1::index_t> rs1(kRS1Cnt);
        rs1.build_from(rankselect1);
        rank_select_fewzero<typename RankSelect2::index_t> rs2(kRS2Cnt);
        rs2.build_from(rankselect2);
        return new CompositeUintIndex<rank_select_fewone<typename RankSelect1::index_t>,
                                      rank_select_fewzero<typename RankSelect2::index_t>, Min0DataCont>(
                                        rs1, rs2, container, ks, minValue, maxValue, key1_len, key2MinValue, key2MaxValue);
      }
      case kFewOne_Normal: {
        rank_select_fewone<typename RankSelect1::index_t> rs1(kRS1Cnt);
        rs1.build_from(rankselect1);
        return new CompositeUintIndex<rank_select_fewone<typename RankSelect1::index_t>, RankSelect2, Min0DataCont>(
          rs1, rankselect2, container, ks, minValue, maxValue, key1_len, key2MinValue, key2MaxValue);
      }
      case kNormal_AllZero: {
        rank_select_allzero rs2(kRS2Cnt);
        return new CompositeUintIndex<RankSelect1, rank_select_allzero, Min0DataCont>(
          rankselect1, rs2, container, ks, minValue, maxValue, key1_len, key2MinValue, key2MaxValue);
      }
      case kNormal_FewZero: {
        rank_select_fewzero<typename RankSelect2::index_t> rs2(kRS2Cnt);
        rs2.build_from(rankselect2);
        return new CompositeUintIndex<RankSelect1, rank_select_fewzero<typename RankSelect2::index_t>, Min0DataCont>(
          rankselect1, rs2, container, ks, minValue, maxValue, key1_len, key2MinValue, key2MaxValue);
      }
      case kNormal_Normal: {
        return new CompositeUintIndex<RankSelect1, RankSelect2, Min0DataCont>(
          rankselect1, rankselect2, container, ks, minValue, maxValue, key1_len, key2MinValue, key2MaxValue);
      }
      default:
        assert(0);
      }
    }
    static TerarkIndex* CreateIndexWithStrCont(RankSelect1& rankselect1, RankSelect2& rankselect2,
                                               FixedLenStrVec& keyVec, const KeyStat& ks, 
                                               uint64_t minValue, uint64_t maxValue, size_t key1_len) {
      const size_t kRS1Cnt = rankselect1.size(); // to accompany ks2cnt
      const size_t kRS2Cnt = rankselect2.size(); // extra '0' append to rs2, included as well
      StrDataCont container;
      container.swap(keyVec);
      // StrDataCont
      AmazingCombinationT cob = figureCombination(rankselect1, rankselect2);
      switch (cob) {
      case kAllOne_AllZero: {
        rank_select_allone rs1(kRS1Cnt);
        rank_select_allzero rs2(kRS2Cnt);
        return new CompositeUintIndex<rank_select_allone, rank_select_allzero, StrDataCont>(
          rs1, rs2, container, ks, minValue, maxValue, key1_len, 0, 0);
      }
      case kAllOne_FewZero: {
        rank_select_allone rs1(kRS1Cnt);
        rank_select_fewzero<typename RankSelect2::index_t> rs2(kRS2Cnt);
        rs2.build_from(rankselect2);
        return new CompositeUintIndex<rank_select_allone, rank_select_fewzero<typename RankSelect2::index_t>, StrDataCont>(
          rs1, rs2, container, ks, minValue, maxValue, key1_len, 0, 0);
      }
      case kAllOne_Normal: {
        rank_select_allone rs1(kRS1Cnt);
        return new CompositeUintIndex<rank_select_allone, RankSelect2, StrDataCont>(
          rs1, rankselect2, container, ks, minValue, maxValue, key1_len, 0, 0);
      }
      case kFewZero_AllZero: {
        rank_select_fewzero<typename RankSelect1::index_t> rs1(kRS1Cnt);
        rs1.build_from(rankselect1);
        rank_select_allzero rs2(kRS2Cnt);
        return new CompositeUintIndex<rank_select_fewzero<typename RankSelect1::index_t>, rank_select_allzero, StrDataCont>(
          rs1, rs2, container, ks, minValue, maxValue, key1_len, 0, 0);
      }
      case kFewZero_FewZero: {
        rank_select_fewzero<typename RankSelect1::index_t> rs1(kRS1Cnt);
        rs1.build_from(rankselect1);
        rank_select_fewzero<typename RankSelect2::index_t> rs2(kRS2Cnt);
        rs2.build_from(rankselect2);
        return new CompositeUintIndex<rank_select_fewzero<typename RankSelect1::index_t>, 
                                      rank_select_fewzero<typename RankSelect2::index_t>, StrDataCont>(
          rs1, rs2, container, ks, minValue, maxValue, key1_len, 0, 0);
      }
      case kFewZero_Normal: {
        rank_select_fewzero<typename RankSelect1::index_t> rs1(kRS1Cnt);
        rs1.build_from(rankselect1);
        return new CompositeUintIndex<rank_select_fewzero<typename RankSelect1::index_t>, RankSelect2, StrDataCont>(
          rs1, rankselect2, container, ks, minValue, maxValue, key1_len, 0, 0);
      }
      case kFewOne_AllZero: {
        rank_select_fewone<typename RankSelect1::index_t> rs1(kRS1Cnt);
        rs1.build_from(rankselect1);
        rank_select_allzero rs2(kRS2Cnt);
        return new CompositeUintIndex<rank_select_fewone<typename RankSelect1::index_t>, rank_select_allzero, StrDataCont>(
          rs1, rs2, container, ks, minValue, maxValue, key1_len, 0, 0);
      }
      case kFewOne_FewZero: {
        rank_select_fewone<typename RankSelect1::index_t> rs1(kRS1Cnt);
        rs1.build_from(rankselect1);
        rank_select_fewzero<typename RankSelect2::index_t> rs2(kRS2Cnt);
        rs2.build_from(rankselect2);
        return new CompositeUintIndex<rank_select_fewone<typename RankSelect1::index_t>,
                                      rank_select_fewzero<typename RankSelect2::index_t>, StrDataCont>(
                                        rs1, rs2, container, ks, minValue, maxValue, key1_len, 0, 0);
      }
      case kFewOne_Normal: {
        rank_select_fewone<typename RankSelect1::index_t> rs1(kRS1Cnt);
        rs1.build_from(rankselect1);
        return new CompositeUintIndex<rank_select_fewone<typename RankSelect1::index_t>, RankSelect2, StrDataCont>(
          rs1, rankselect2, container, ks, minValue, maxValue, key1_len, 0, 0);
      }
      case kNormal_AllZero: {
        rank_select_allzero rs2(kRS2Cnt);
        return new CompositeUintIndex<RankSelect1, rank_select_allzero, StrDataCont>(
          rankselect1, rs2, container, ks, minValue, maxValue, key1_len, 0, 0);
      }
      case kNormal_FewZero: {
        rank_select_fewzero<typename RankSelect2::index_t> rs2(kRS2Cnt);
        rs2.build_from(rankselect2);
        return new CompositeUintIndex<RankSelect1, rank_select_fewzero<typename RankSelect2::index_t>, StrDataCont>(
          rankselect1, rs2, container, ks, minValue, maxValue, key1_len, 0, 0);
      }
      case kNormal_Normal: {
        return new CompositeUintIndex<RankSelect1, RankSelect2, StrDataCont>(
          rankselect1, rankselect2, container, ks, minValue, maxValue, key1_len, 0, 0);
=======
      return CreateIndex(rankselect1, rankselect2, container, ks,
                         key1MinValue, key1MaxValue, key1_len, key2MinValue, key2MaxValue);
    }
    static TerarkIndex* CreateIndexWithStrCont(RankSelect1& rankselect1, RankSelect2& rankselect2,
                                               FixedLenStrVec& keyVec, const KeyStat& ks, 
                                               uint64_t key1MinValue, uint64_t key1MaxValue, size_t key1_len) {
      StrDataCont container;
      container.swap(keyVec);
      // do NOT call container.init() here, keyVec is inited already
      return CreateIndex(rankselect1, rankselect2, container, ks,
                         key1MinValue, key1MaxValue, key1_len, 0, 0);
    }

    template<class DataCont>
    static TerarkIndex* CreateIndex(RankSelect1& rankselect1, RankSelect2& rankselect2,
                                    DataCont& container, const KeyStat& ks,
                                    uint64_t key1MinValue, uint64_t key1MaxValue, size_t key1_len,
                                    uint64_t key2MinValue, uint64_t key2MaxValue) {
      if (rankselect1.max_rank0() == 0 && rankselect2.max_rank1() == 0) {
        rank_select_allone rs1(rankselect1.size());
        rank_select_allzero rs2(rankselect2.size());
        return new CompositeUintIndex<rank_select_allone, rank_select_allzero, DataCont>(
          rs1, rs2, container, ks, key1MinValue, key1MaxValue, key1_len, key2MinValue, key2MaxValue);
      } else if (rankselect2.max_rank1() == 0) {
        rank_select_allzero rs2(rankselect2.size());
        return new CompositeUintIndex<RankSelect1, rank_select_allzero, DataCont>(
          rankselect1, rs2, container, ks, key1MinValue, key1MaxValue, key1_len, key2MinValue, key2MaxValue);
      } else if (rankselect1.max_rank0() == 0) {
        rank_select_allone rs1(rankselect1.size());
        return new CompositeUintIndex<rank_select_allone, RankSelect2, DataCont>(
          rs1, rankselect2, container, ks, key1MinValue, key1MaxValue, key1_len, key2MinValue, key2MaxValue);
      } else {
        return new CompositeUintIndex<RankSelect1, RankSelect2, DataCont>(
          rankselect1, rankselect2, container, ks, key1MinValue, key1MaxValue, key1_len, key2MinValue, key2MaxValue);
>>>>>>> b4ebfd0f
      }
      default:
        assert(0);
      }
    }

  public:
    unique_ptr<TerarkIndex> LoadMemory(fstring mem) const override {
      return UniquePtrOf(loadImpl(mem, {}));
    }
    unique_ptr<TerarkIndex> LoadFile(fstring fpath) const override {
      return UniquePtrOf(loadImpl({}, fpath));
    }
    size_t MemSizeForBuild(const KeyStat& ks) const override {
      assert(ks.minKeyLen == ks.maxKeyLen);
      size_t cplen = commonPrefixLen(ks.minKey, ks.maxKey);
      size_t key1_len = 0;
      bool check = SeekCostEffectiveIndexLen(ks, key1_len);
      assert(check && ks.maxKeyLen > cplen + key1_len);
      TERARK_UNUSED_VAR(check);
      uint64_t minValue = Read1stKey(ks.minKey, cplen, key1_len);
      uint64_t maxValue = Read1stKey(ks.maxKey, cplen, key1_len);
      if (minValue > maxValue) {
        std::swap(minValue, maxValue);
      }
      uint64_t diff = maxValue - minValue + 1;
      size_t key2_len = ks.minKey.size() - cplen - key1_len;
      // maximum
      size_t rankselect_1st_sz = size_t(std::ceil(diff * 1.25 / 8));
      size_t rankselect_2nd_sz = size_t(std::ceil(ks.numKeys * 1.25 / 8));
      size_t sum_key2_sz = std::ceil(ks.numKeys * key2_len);
      return rankselect_1st_sz + rankselect_2nd_sz + sum_key2_sz;
    }
  protected:
    TerarkIndex* loadImpl(fstring mem, fstring fpath) const {
      auto ptr = UniquePtrOf(
        new CompositeUintIndex<RankSelect1, RankSelect2, Key2DataContainer>());
      ptr->isUserMemory_ = false;
      ptr->isBuilding_ = false;
      if (mem.data() == nullptr) {
        MmapWholeFile(fpath).swap(ptr->file_);
        mem = {(const char*)ptr->file_.base, (ptrdiff_t)ptr->file_.size};
      } else {
        ptr->isUserMemory_ = true;
      }
      // make sure header is valid
      verifyHeader(mem);
      // construct composite index
      const FileHeader* header = (const FileHeader*)mem.data();
      ptr->header_ = header;
      ptr->minValue_ = header->min_value;
      ptr->maxValue_ = header->max_value;
      ptr->key2_min_value_ = header->key2_min_value;
      ptr->key2_max_value_ = header->key2_max_value;
      ptr->key1_len_ = header->key1_fixed_len;
      ptr->key2_len_ = header->key2_fixed_len;
      if (header->common_prefix_length > 0) {
        ptr->commonPrefix_.risk_set_data((char*)mem.data() + header->header_size,
                                         header->common_prefix_length);
      }
      size_t offset = header->header_size +
        align_up(header->common_prefix_length, 8);
      ptr->rankselect1_.risk_mmap_from((unsigned char*)mem.data() + offset,
                                       header->rankselect1_mem_size);
      offset += header->rankselect1_mem_size;
      ptr->rankselect2_.risk_mmap_from((unsigned char*)mem.data() + offset,
                                       header->rankselect2_mem_size);
      offset += header->rankselect2_mem_size;
      if (std::is_same<Key2DataContainer, SortedUintDataCont>::value) {
        ptr->key2_data_.risk_set_data((unsigned char*)mem.data() + offset,
                                      header->key2_data_mem_size);
        ptr->key2_data_.init(header->key2_fixed_len, header->key2_min_value);
      } else if (std::is_same<Key2DataContainer, Min0DataCont>::value) {
        size_t num = ptr->rankselect2_.size() - 1; // sub the extra append '0'
        size_t diff = header->key2_max_value - header->key2_min_value + 1;
        ptr->key2_data_.risk_set_data((unsigned char*)mem.data() + offset,
                                      num, diff);
        ptr->key2_data_.init(header->key2_fixed_len, header->key2_min_value);
      } else { // FixedLenStr
        ptr->key2_data_.risk_set_data((unsigned char*)mem.data() + offset,
                                      header->key2_data_mem_size);
        ptr->key2_data_.init(header->key2_fixed_len,
                             header->key2_data_mem_size / header->key2_fixed_len);
      }
      return ptr.release();
    }
    bool verifyHeader(fstring mem) const {
      const FileHeader* header = (const FileHeader*)mem.data();
      if (mem.size() < sizeof(FileHeader)
          || header->magic_len != strlen(index_name)
          || strcmp(header->magic, index_name) != 0
          || header->header_size != sizeof(FileHeader)
          || header->version != 1
          || header->file_size != mem.size()
        ) {
        throw std::invalid_argument("CompositeUintIndex::Load(): Bad file header");
      }
      assert(VerifyClassName<CompositeUintIndex>(header->class_name));
      return true;
    }
  };

public:
  using TerarkIndex::FactoryPtr;
  CompositeUintIndex() {}
  CompositeUintIndex(RankSelect1& rankselect1, RankSelect2& rankselect2,
                     Key2DataContainer& key2Container, const KeyStat& ks,
                     uint64_t minValue, uint64_t maxValue, size_t key1_len,
                     uint64_t minKey2Value = 0, uint64_t maxKey2Value = 0) {
    isBuilding_ = true;
    size_t cplen = commonPrefixLen(ks.minKey, ks.maxKey);
    // save meta into header
    FileHeader* header = new FileHeader(
      rankselect1.mem_size() + 
      rankselect2.mem_size() + 
      align_up(key2Container.mem_size(), 8));
    header->min_value = minValue;
    header->max_value = maxValue;
    header->rankselect1_mem_size = rankselect1.mem_size();
    header->rankselect2_mem_size = rankselect2.mem_size();
    header->key2_data_mem_size = key2Container.mem_size();
    header->key1_fixed_len = key1_len;
    header->key2_min_value = minKey2Value;
    header->key2_max_value = maxKey2Value;
    header->key2_fixed_len = ks.minKeyLen - cplen - key1_len;
    if (cplen > ks.commonPrefixLen) {
      // upper layer didn't handle common prefix, we'll do it
      // ourselves. actually here ks.commonPrefixLen == 0
      header->common_prefix_length = cplen - ks.commonPrefixLen;
      commonPrefix_.assign(ks.minKey.data() + ks.commonPrefixLen,
                           header->common_prefix_length);
      header->file_size += align_up(header->common_prefix_length, 8);
    }
    header_ = header;
    rankselect1_.swap(rankselect1);
    rankselect2_.swap(rankselect2);
    key2_data_.swap(key2Container);
    key1_len_ = key1_len;
    key2_len_ = header->key2_fixed_len;
    minValue_ = minValue;
    maxValue_ = maxValue;
    key2_min_value_ = minKey2Value;
    key2_max_value_ = maxKey2Value;
    isUserMemory_ = false;
  }

  virtual ~CompositeUintIndex() {
    if (isBuilding_) {
      delete (FileHeader*)header_;
    } else if (file_.base != nullptr || isUserMemory_) {
      rankselect1_.risk_release_ownership();
      rankselect2_.risk_release_ownership();
      key2_data_.risk_release_ownership();
      commonPrefix_.risk_release_ownership();
    }
  }
  const char* Name() const override {
    return header_->class_name;
  }
  void SaveMmap(std::function<void(const void *, size_t)> write) const override {
    write(header_, sizeof *header_);
    if (!commonPrefix_.empty()) {
      write(commonPrefix_.data(), commonPrefix_.size());
      AppendExtraZero(write, 8 - commonPrefix_.size() % 8);
    }
    write(rankselect1_.data(), rankselect1_.mem_size());
    write(rankselect2_.data(), rankselect2_.mem_size());
    write(key2_data_.data(), key2_data_.mem_size());
    AppendExtraZero(write, 8 - key2_data_.mem_size() % 8);
  }
  size_t Find(fstring key) const override {
    size_t cplen = commonPrefix_.size();
    if (key.size() != key2_len_ + key1_len_ + cplen ||
        key.commonPrefixLen(commonPrefix_) != cplen) {
      return size_t(-1);
    }
    uint64_t key1 = Read1stKey(key, cplen, key1_len_);
    if (key1 < minValue_ || key1 > maxValue_) {
      return size_t(-1);
    }
    uint64_t offset = key1 - minValue_;
    if (!rankselect1_[offset]) {
      return size_t(-1);
    }
    uint64_t order = rankselect1_.rank1(offset);
    uint64_t pos0 = rankselect2_.select0(order);
    assert(pos0 != size_t(-1));
    size_t cnt = rankselect2_.one_seq_len(pos0 + 1);
    fstring key2 = key.substr(cplen + key1_len_);
    size_t id = Locate(key2_data_, pos0, cnt + 1, key2);
    if (id != size_t(-1) && key2_data_.equals(id, key2)) {
      return id;
    }
    return size_t(-1);
  }
  size_t NumKeys() const override {
    return key2_data_.size();
  }
  size_t TotalKeySize() const override final {
    return (commonPrefix_.size() + key1_len_ + key2_len_) * key2_data_.size();
  }
  fstring Memory() const override {
    return fstring((const char*)header_, (ptrdiff_t)header_->file_size);
  }
  Iterator* NewIterator() const override {
    return new CompositeUintIndexIterator(*this);
  }
  bool NeedsReorder() const override {
    return false;
  }
  void GetOrderMap(UintVecMin0& newToOld) const override {
    assert(false);
  }
  void BuildCache(double cacheRatio) override {
    //do nothing
  }

public:
  // handlers
  static uint64_t Read1stKey(const valvec<byte_t>& key, size_t cplen, size_t key1_len) {
    return ReadBigEndianUint64(key.begin() + cplen, key1_len);
  }
  static uint64_t Read1stKey(fstring key, size_t cplen, size_t key1_len) {
    return ReadBigEndianUint64((const byte_t*)key.data() + cplen, key1_len);
  }
  static uint64_t Read1stKey(const byte_t* key, size_t cplen, size_t key1_len) {
    return ReadBigEndianUint64(key + cplen, key1_len);
  }
  size_t Locate(const Key2DataContainer& arr,
                size_t start, size_t cnt, fstring target) const {
    size_t lo = start, hi = start + cnt;
    size_t pos = arr.lower_bound(lo, hi, target);
    return (pos < hi) ? pos : size_t(-1);
  }

protected:
  const FileHeader* header_;
  MmapWholeFile     file_;
  valvec<char>      commonPrefix_;
  RankSelect1       rankselect1_;
  RankSelect2       rankselect2_;
  Key2DataContainer key2_data_;
  uint64_t          minValue_;
  uint64_t          maxValue_;
  uint64_t          key2_min_value_;
  uint64_t          key2_max_value_;
  uint32_t          key1_len_;
  uint32_t          key2_len_;
  bool              isUserMemory_;
  bool              isBuilding_;
};

struct UintIndexBase : public TerarkIndex{
  static const char* index_name;
  struct MyBaseFileHeader : public TerarkIndexHeader
  {
    uint64_t min_value;
    uint64_t max_value;
    uint64_t index_mem_size;
    uint32_t key_length;
    /*
     * (Rocksdb) For one huge index, we'll split it into multipart-index for the sake of RAM,
     * and each sub-index could have longer commonPrefix compared with ks.commonPrefix.
     * what's more, under such circumstances, ks.commonPrefix may have been rewritten
     * by upper-level builder to '0'. here,
     * common_prefix_length = sub-index.commonPrefixLen - whole-index.commonPrefixLen
     */
    uint32_t common_prefix_length;

    MyBaseFileHeader(size_t body_size, const std::type_info& ti) {
      memset(this, 0, sizeof *this);
      magic_len = strlen(index_name);
      strncpy(magic, index_name, sizeof magic);
      size_t name_i = g_TerarkIndexName.find_i(ti.name());
      strncpy(class_name, g_TerarkIndexName.val(name_i).c_str(), sizeof class_name);
      header_size = sizeof *this;
      version = 1;
      file_size = sizeof *this + body_size;
    }
  };
};
const char* UintIndexBase::index_name = "UintIndex";

template<class RankSelect>
class UintIndex : public UintIndexBase {
public:
  struct FileHeader : public MyBaseFileHeader {
    FileHeader(size_t body_size)
      : MyBaseFileHeader(body_size, typeid(UintIndex)) {}
  };
  class UIntIndexIterator : public TerarkIndex::Iterator {
  public:
    UIntIndexIterator(const UintIndex& index) : index_(index) {
      pos_ = size_t(-1);
      buffer_.resize_no_init(index_.commonPrefix_.size() + index_.keyLength_);
      memcpy(buffer_.data(), index_.commonPrefix_.data(), index_.commonPrefix_.size());
    }
    virtual ~UIntIndexIterator() {}

    bool SeekToFirst() override {
      m_id = 0;
      pos_ = 0;
      UpdateBuffer();
      return true;
    }
    bool SeekToLast() override {
      m_id = index_.indexSeq_.max_rank1() - 1;
      pos_ = index_.indexSeq_.size() - 1;
      UpdateBuffer();
      return true;
    }
    bool Seek(fstring target) override {
      size_t cplen = target.commonPrefixLen(index_.commonPrefix_);
      if (cplen != index_.commonPrefix_.size()) {
        assert(target.size() >= cplen);
        assert(target.size() == cplen
            || byte_t(target[cplen]) != byte_t(index_.commonPrefix_[cplen]));
        if (target.size() == cplen
            || byte_t(target[cplen]) < byte_t(index_.commonPrefix_[cplen])) {
          SeekToFirst();
          return true;
        }
        else {
          m_id = size_t(-1);
          return false;
        }
      }
      target = target.substr(index_.commonPrefix_.size());
      /*
       *    target.size()     == 4;
       *    index_.keyLength_ == 6;
       *    | - - - - - - - - |  <- buffer
       *        | - - - - - - |  <- index
       *        | - - - - |      <- target
       */
      byte_t targetBuffer[8] = {};
      memcpy(targetBuffer + (8 - index_.keyLength_),
          target.data(), std::min<size_t>(index_.keyLength_, target.size()));
      uint64_t targetValue = ReadBigEndianUint64Aligned(targetBuffer, 8);
      if (targetValue > index_.maxValue_) {
        m_id = size_t(-1);
        return false;
      }
      if (targetValue < index_.minValue_) {
        SeekToFirst();
        return true;
      }
      pos_ = targetValue - index_.minValue_;
      m_id = index_.indexSeq_.rank1(pos_);
      if (!index_.indexSeq_[pos_]) {
        pos_ += index_.indexSeq_.zero_seq_len(pos_);
      }
      else if (target.size() > index_.keyLength_) {
        // minValue:  target
        // targetVal: targetvalue.1
        // maxValue:  targetvau
        if (pos_ == index_.indexSeq_.size() - 1) {
          m_id = size_t(-1);
          return false;
        }
        ++m_id;
        pos_ = pos_ + index_.indexSeq_.zero_seq_len(pos_ + 1) + 1;
      }
      UpdateBuffer();
      return true;
    }
    bool Next() override {
      assert(m_id != size_t(-1));
      assert(index_.indexSeq_[pos_]);
      assert(index_.indexSeq_.rank1(pos_) == m_id);
      if (m_id == index_.indexSeq_.max_rank1() - 1) {
        m_id = size_t(-1);
        return false;
      }
      else {
        ++m_id;
        pos_ = pos_ + index_.indexSeq_.zero_seq_len(pos_ + 1) + 1;
        UpdateBuffer();
        return true;
      }
    }
    bool Prev() override {
      assert(m_id != size_t(-1));
      assert(index_.indexSeq_[pos_]);
      assert(index_.indexSeq_.rank1(pos_) == m_id);
      if (m_id == 0) {
        m_id = size_t(-1);
        return false;
      }
      else {
        --m_id;
        pos_ = pos_ - index_.indexSeq_.zero_seq_revlen(pos_) - 1;
        UpdateBuffer();
        return true;
      }
    }
    size_t DictRank() const override {
      assert(m_id != size_t(-1));
      return m_id;
    }
    fstring key() const override {
      assert(m_id != size_t(-1));
      return buffer_;
    }
  protected:
    void UpdateBuffer() {
      SaveAsBigEndianUint64(buffer_.data() + index_.commonPrefix_.size(),
        buffer_.data() + buffer_.size(), pos_ + index_.minValue_);
    }
    size_t pos_;
    valvec<byte_t> buffer_;
    const UintIndex& index_;
  };
  class MyFactory : public TerarkIndex::Factory {
  public:
    TerarkIndex* Build(NativeDataInput<InputBuffer>& reader,
                       const TerarkZipTableOptions& tzopt,
                       const KeyStat& ks) const override {
      size_t cplen = commonPrefixLen(ks.minKey, ks.maxKey);
      assert(cplen >= ks.commonPrefixLen);
      if (ks.maxKeyLen != ks.minKeyLen ||
          ks.maxKeyLen - cplen > sizeof(uint64_t)) {
        abort();
      }
      auto minValue = ReadBigEndianUint64(ks.minKey.begin() + cplen, ks.minKey.end());
      auto maxValue = ReadBigEndianUint64(ks.maxKey.begin() + cplen, ks.maxKey.end());
      if (minValue > maxValue) {
        std::swap(minValue, maxValue);
      }
      uint64_t diff = maxValue - minValue + 1;
      RankSelect indexSeq;
      indexSeq.resize(diff);
      if (!std::is_same<RankSelect, rank_select_allone>::value) {
        // not 'all one' case
        valvec<byte_t> keyBuf;
        for (size_t seq_id = 0; seq_id < ks.numKeys; ++seq_id) {
          reader >> keyBuf;
          // even if 'cplen' contains actual data besides prefix,
          // after stripping, the left range is self-meaningful ranges
          auto cur = ReadBigEndianUint64(keyBuf.begin() + cplen, keyBuf.end());
          indexSeq.set1(cur - minValue);
        }
      }
      indexSeq.build_cache(false, false);

      auto ptr = UniquePtrOf(new UintIndex<RankSelect>());
      ptr->workingState_ = WorkingState::Building;

      FileHeader *header = new FileHeader(indexSeq.mem_size());
      header->min_value = minValue;
      header->max_value = maxValue;
      header->index_mem_size = indexSeq.mem_size();
      header->key_length = ks.minKeyLen - cplen;
      if (cplen > ks.commonPrefixLen) {
        header->common_prefix_length = cplen - ks.commonPrefixLen;
        ptr->commonPrefix_.assign(ks.minKey.data() + ks.commonPrefixLen,
          header->common_prefix_length);
        header->file_size += align_up(header->common_prefix_length, 8);
      }
      ptr->header_ = header;
      ptr->indexSeq_.swap(indexSeq);
      ptr->minValue_ = minValue;
      ptr->maxValue_ = maxValue;
      ptr->keyLength_ = header->key_length;
      return ptr.release();
    }
    unique_ptr<TerarkIndex> LoadMemory(fstring mem) const override {
      return UniquePtrOf(loadImpl(mem, {}));
    }
    unique_ptr<TerarkIndex> LoadFile(fstring fpath) const override {
      return UniquePtrOf(loadImpl({}, fpath));
    }
    size_t MemSizeForBuild(const KeyStat& ks) const override {
      assert(ks.minKeyLen == ks.maxKeyLen);
      size_t length = ks.maxKeyLen - commonPrefixLen(ks.minKey, ks.maxKey);
      auto minValue = ReadBigEndianUint64(ks.minKey.begin(), length);
      auto maxValue = ReadBigEndianUint64(ks.maxKey.begin(), length);
      if (minValue > maxValue) {
        std::swap(minValue, maxValue);
      }
      uint64_t diff = maxValue - minValue + 1;
      return size_t(std::ceil(diff * 1.25 / 8));
    }
  protected:
    TerarkIndex* loadImpl(fstring mem, fstring fpath) const {
      auto getHeader = [](fstring m) {
        const FileHeader* h = (const FileHeader*)m.data();
        if (m.size() < sizeof(FileHeader)
          || h->magic_len != strlen(index_name)
          || strcmp(h->magic, index_name) != 0
          || h->header_size != sizeof(FileHeader)
          || h->version != 1
          || h->file_size != m.size()
          ) {
          throw std::invalid_argument("UintIndex::Load(): Bad file header");
        }
        assert(VerifyClassName<UintIndex>(h->class_name));
        return h;
      };

      auto ptr = UniquePtrOf(new UintIndex());
      ptr->workingState_ = WorkingState::UserMemory;

      const FileHeader* header;
      if (mem.data() == nullptr) {
        MmapWholeFile mmapFile(fpath);
        mem = mmapFile.memory();
        ptr->header_ = header = getHeader(mem);
        MmapWholeFile().swap(mmapFile);
        ptr->workingState_ = WorkingState::MmapFile;
      }
      else {
        ptr->header_ = header = getHeader(mem);
      }
      ptr->minValue_ = header->min_value;
      ptr->maxValue_ = header->max_value;
      ptr->keyLength_ = header->key_length;
      if (header->common_prefix_length > 0) {
        ptr->commonPrefix_.risk_set_data((char*)mem.data() + header->header_size,
          header->common_prefix_length);
      }
      ptr->indexSeq_.risk_mmap_from((unsigned char*)mem.data() + header->header_size
        + align_up(header->common_prefix_length, 8), header->index_mem_size);
      return ptr.release();
    }
  };
  using TerarkIndex::FactoryPtr;
  virtual ~UintIndex() {
    if (workingState_ == WorkingState::Building) {
      delete (FileHeader*)header_;
    }
    else {
      indexSeq_.risk_release_ownership();
      commonPrefix_.risk_release_ownership();
      if (workingState_ == WorkingState::MmapFile) {
        terark::mmap_close((void*)header_, header_->file_size);
      }
    }
  }
  const char* Name() const override {
    return header_->class_name;
  }
  void SaveMmap(std::function<void(const void *, size_t)> write) const override {
    write(header_, sizeof *header_);
    if (!commonPrefix_.empty()) {
      write(commonPrefix_.data(), commonPrefix_.size());
      AppendExtraZero(write, 8 - commonPrefix_.size() % 8);
    }
    write(indexSeq_.data(), indexSeq_.mem_size());
  }
  size_t Find(fstring key) const override {
    if (key.size() != keyLength_ + commonPrefix_.size()) {
      return size_t(-1);
    }
    if (key.commonPrefixLen(commonPrefix_) != commonPrefix_.size()) {
      return size_t(-1);
    }
    key = key.substr(commonPrefix_.size());
    assert(key.n == keyLength_);
    uint64_t findValue = ReadBigEndianUint64(key);
    if (findValue < minValue_ || findValue > maxValue_) {
      return size_t(-1);
    }
    uint64_t findPos = findValue - minValue_;
    if (!indexSeq_[findPos]) {
      return size_t(-1);
    }
    return indexSeq_.rank1(findPos);
  }
  size_t NumKeys() const override {
    return indexSeq_.max_rank1();
  }
  size_t TotalKeySize() const override final {
    return (commonPrefix_.size() + keyLength_) * indexSeq_.max_rank1();
  }
  fstring Memory() const override {
    return fstring((const char*)header_, (ptrdiff_t)header_->file_size);
  }
  Iterator* NewIterator() const override {
    return new UIntIndexIterator(*this);
  }
  bool NeedsReorder() const override {
    return false;
  }
  void GetOrderMap(UintVecMin0& newToOld) const override {
    assert(false);
  }
  void BuildCache(double cacheRatio) override {
    //do nothing
  }
protected:
  const FileHeader* header_;
  valvec<char>      commonPrefix_;
  RankSelect        indexSeq_;
  uint64_t          minValue_;
  uint64_t          maxValue_;
  uint32_t          keyLength_;
  enum class WorkingState : uint32_t {
    Building = 1,
    UserMemory = 2,
    MmapFile = 3,
  }                 workingState_;
};

#endif // TerocksPrivateCode

typedef NestLoudsTrieDAWG_IL_256 NestLoudsTrieDAWG_IL_256_32;
typedef NestLoudsTrieDAWG_SE_512 NestLoudsTrieDAWG_SE_512_32;
typedef NestLoudsTrieIndex<NestLoudsTrieDAWG_IL_256_32> TrieDAWG_IL_256_32;
typedef NestLoudsTrieIndex<NestLoudsTrieDAWG_SE_512_64> TrieDAWG_SE_512_64;
typedef NestLoudsTrieIndex<NestLoudsTrieDAWG_Mixed_IL_256> TrieDAWG_Mixed_IL_256;
typedef NestLoudsTrieIndex<NestLoudsTrieDAWG_Mixed_SE_512> TrieDAWG_Mixed_SE_512;
typedef NestLoudsTrieIndex<NestLoudsTrieDAWG_Mixed_XL_256> TrieDAWG_Mixed_XL_256;

typedef NestLoudsTrieIndex<NestLoudsTrieDAWG_IL_256_32_FL> TrieDAWG_IL_256_32_FL;
typedef NestLoudsTrieIndex<NestLoudsTrieDAWG_SE_512_64_FL> TrieDAWG_SE_512_64_FL;
typedef NestLoudsTrieIndex<NestLoudsTrieDAWG_Mixed_IL_256_32_FL> TrieDAWG_Mixed_IL_256_32_FL;
typedef NestLoudsTrieIndex<NestLoudsTrieDAWG_Mixed_SE_512_32_FL> TrieDAWG_Mixed_SE_512_32_FL;
typedef NestLoudsTrieIndex<NestLoudsTrieDAWG_Mixed_XL_256_32_FL> TrieDAWG_Mixed_XL_256_32_FL;

TerarkIndexRegisterImp(TrieDAWG_IL_256_32, "NestLoudsTrieDAWG_IL", "IL_256_32", "IL_256", "NestLoudsTrieDAWG_IL_256");
TerarkIndexRegisterNLT(SE_512_64);
TerarkIndexRegisterNLT(Mixed_SE_512);
TerarkIndexRegisterNLT(Mixed_IL_256);
TerarkIndexRegisterNLT(Mixed_XL_256);

TerarkIndexRegisterNLT(IL_256_32_FL);
TerarkIndexRegisterNLT(SE_512_64_FL);
TerarkIndexRegisterNLT(Mixed_SE_512_32_FL);
TerarkIndexRegisterNLT(Mixed_IL_256_32_FL);
TerarkIndexRegisterNLT(Mixed_XL_256_32_FL);

#if defined(TerocksPrivateCode)

/*enum AmazingCombinationT {
  kAllOne_AllZero = 0,
  kAllOne_FewZero,
  kAllOne_Normal,

  kFewZero_AllZero,
  kFewZero_FewZero,
  kFewZero_Normal,
    
  kFewOne_AllZero,
  kFewOne_FewZero,
  kFewOne_Normal,      

  kNormal_AllZero,
  kNormal_FewZero,
  kNormal_Normal
  };*/

typedef rank_select_fewzero<uint32_t> rs_fewzero_32;
typedef rank_select_fewzero<uint64_t> rs_fewzero_64;
typedef rank_select_fewone<uint32_t> rs_fewone_32;
typedef rank_select_fewone<uint64_t> rs_fewone_64;
typedef CompositeKeyDataContainer<SortedUintVec>  CKSortedUintDataCont;
typedef CompositeKeyDataContainer<UintVecMin0>    CKMin0DataCont;
typedef CompositeKeyDataContainer<FixedLenStrVec> CKStrDataCont;

// ---- CKSortedUintDataCont
// allone allzero
typedef CompositeUintIndex<rank_select_allone   , rank_select_allzero  , CKSortedUintDataCont> CompositeUintIndex_AllOne_AllZero_SortedUint;
TerarkIndexRegister(CompositeUintIndex_AllOne_AllZero_SortedUint);
// allone fewzero
typedef CompositeUintIndex<rank_select_allone   , rs_fewzero_32  ,       CKSortedUintDataCont> CompositeUintIndex_AllOne_FewZero32_SortedUint;
typedef CompositeUintIndex<rank_select_allone   , rs_fewzero_64  ,       CKSortedUintDataCont> CompositeUintIndex_AllOne_FewZero64_SortedUint;
TerarkIndexRegister(CompositeUintIndex_AllOne_FewZero32_SortedUint);
TerarkIndexRegister(CompositeUintIndex_AllOne_FewZero64_SortedUint);
// allone normal
typedef CompositeUintIndex<rank_select_allone   , rank_select_il_256_32, CKSortedUintDataCont> CompositeUintIndex_AllOne_IL_256_32_SortedUint;
typedef CompositeUintIndex<rank_select_allone   , rank_select_se_512_64, CKSortedUintDataCont> CompositeUintIndex_AllOne_SE_512_64_SortedUint;
TerarkIndexRegister(CompositeUintIndex_AllOne_IL_256_32_SortedUint);
TerarkIndexRegister(CompositeUintIndex_AllOne_SE_512_64_SortedUint);

// fewzero allzero
typedef CompositeUintIndex<rs_fewzero_32        , rank_select_allzero  , CKSortedUintDataCont> CompositeUintIndex_FewZero32_AllZero_SortedUint;
typedef CompositeUintIndex<rs_fewzero_64        , rank_select_allzero  , CKSortedUintDataCont> CompositeUintIndex_FewZero64_AllZero_SortedUint;
TerarkIndexRegister(CompositeUintIndex_FewZero32_AllZero_SortedUint);
TerarkIndexRegister(CompositeUintIndex_FewZero64_AllZero_SortedUint);
// fewzero fewzero
typedef CompositeUintIndex<rs_fewzero_32        , rs_fewzero_32        , CKSortedUintDataCont> CompositeUintIndex_FewZero32_FewZero32_SortedUint;
typedef CompositeUintIndex<rs_fewzero_64        , rs_fewzero_64        , CKSortedUintDataCont> CompositeUintIndex_FewZero64_FewZero64_SortedUint;
TerarkIndexRegister(CompositeUintIndex_FewZero32_FewZero32_SortedUint);
TerarkIndexRegister(CompositeUintIndex_FewZero64_FewZero64_SortedUint);
// fewzero normal
typedef CompositeUintIndex<rs_fewzero_32        , rank_select_il_256_32, CKSortedUintDataCont> CompositeUintIndex_FewZero32_IL_256_32_SortedUint;
typedef CompositeUintIndex<rs_fewzero_64        , rank_select_se_512_64, CKSortedUintDataCont> CompositeUintIndex_FewZero64_SE_512_64_SortedUint;
TerarkIndexRegister(CompositeUintIndex_FewZero32_IL_256_32_SortedUint);
TerarkIndexRegister(CompositeUintIndex_FewZero64_SE_512_64_SortedUint);

// fewone allzero
typedef CompositeUintIndex<rs_fewone_32        , rank_select_allzero  , CKSortedUintDataCont> CompositeUintIndex_FewOne32_AllZero_SortedUint;
typedef CompositeUintIndex<rs_fewone_64        , rank_select_allzero  , CKSortedUintDataCont> CompositeUintIndex_FewOne64_AllZero_SortedUint;
TerarkIndexRegister(CompositeUintIndex_FewOne32_AllZero_SortedUint);
TerarkIndexRegister(CompositeUintIndex_FewOne64_AllZero_SortedUint);
// fewone fewzero
typedef CompositeUintIndex<rs_fewone_32        , rs_fewzero_32        , CKSortedUintDataCont> CompositeUintIndex_FewOne32_FewZero32_SortedUint;
typedef CompositeUintIndex<rs_fewone_64        , rs_fewzero_64        , CKSortedUintDataCont> CompositeUintIndex_FewOne64_FewZero64_SortedUint;
TerarkIndexRegister(CompositeUintIndex_FewOne32_FewZero32_SortedUint);
TerarkIndexRegister(CompositeUintIndex_FewOne64_FewZero64_SortedUint);
// fewone normal
typedef CompositeUintIndex<rs_fewone_32        , rank_select_il_256_32, CKSortedUintDataCont> CompositeUintIndex_FewOne32_IL_256_32_SortedUint;
typedef CompositeUintIndex<rs_fewone_64        , rank_select_se_512_64, CKSortedUintDataCont> CompositeUintIndex_FewOne64_SE_512_64_SortedUint;
TerarkIndexRegister(CompositeUintIndex_FewOne32_IL_256_32_SortedUint);
TerarkIndexRegister(CompositeUintIndex_FewOne64_SE_512_64_SortedUint);

// normal allzero
typedef CompositeUintIndex<rank_select_il_256_32, rank_select_allzero  , CKSortedUintDataCont> CompositeUintIndex_IL_256_32_AllZero_SortedUint;
typedef CompositeUintIndex<rank_select_se_512_64, rank_select_allzero  , CKSortedUintDataCont> CompositeUintIndex_SE_512_64_AllZero_SortedUint;
TerarkIndexRegister(CompositeUintIndex_IL_256_32_AllZero_SortedUint);
TerarkIndexRegister(CompositeUintIndex_SE_512_64_AllZero_SortedUint);
// normal fewzero
typedef CompositeUintIndex<rank_select_il_256_32, rs_fewzero_32        , CKSortedUintDataCont> CompositeUintIndex_IL_256_32_FewZero32_SortedUint;
typedef CompositeUintIndex<rank_select_se_512_64, rs_fewzero_64        , CKSortedUintDataCont> CompositeUintIndex_SE_512_64_FewZero64_SortedUint;
TerarkIndexRegister(CompositeUintIndex_IL_256_32_FewZero32_SortedUint);
TerarkIndexRegister(CompositeUintIndex_SE_512_64_FewZero64_SortedUint);
// normal normal
typedef CompositeUintIndex<rank_select_il_256_32, rank_select_il_256_32, CKSortedUintDataCont> CompositeUintIndex_IL_256_32_IL_256_32_SortedUint;
typedef CompositeUintIndex<rank_select_se_512_64, rank_select_se_512_64, CKSortedUintDataCont> CompositeUintIndex_SE_512_64_SE_512_64_SortedUint;
TerarkIndexRegister(CompositeUintIndex_IL_256_32_IL_256_32_SortedUint);
TerarkIndexRegister(CompositeUintIndex_SE_512_64_SE_512_64_SortedUint);

// ---- CKMin0DataCont
// allone allzero
typedef CompositeUintIndex<rank_select_allone   , rank_select_allzero  , CKMin0DataCont> CompositeUintIndex_AllOne_AllZero_Uint;
TerarkIndexRegister(CompositeUintIndex_AllOne_AllZero_Uint);
// allone fewzero
typedef CompositeUintIndex<rank_select_allone   , rs_fewzero_32  ,       CKMin0DataCont> CompositeUintIndex_AllOne_FewZero32_Uint;
typedef CompositeUintIndex<rank_select_allone   , rs_fewzero_64  ,       CKMin0DataCont> CompositeUintIndex_AllOne_FewZero64_Uint;
TerarkIndexRegister(CompositeUintIndex_AllOne_FewZero32_Uint);
TerarkIndexRegister(CompositeUintIndex_AllOne_FewZero64_Uint);
// allone normal
typedef CompositeUintIndex<rank_select_allone   , rank_select_il_256_32, CKMin0DataCont> CompositeUintIndex_AllOne_IL_256_32_Uint;
typedef CompositeUintIndex<rank_select_allone   , rank_select_se_512_64, CKMin0DataCont> CompositeUintIndex_AllOne_SE_512_64_Uint;
TerarkIndexRegister(CompositeUintIndex_AllOne_IL_256_32_Uint);
TerarkIndexRegister(CompositeUintIndex_AllOne_SE_512_64_Uint);

// fewzero allzero
typedef CompositeUintIndex<rs_fewzero_32        , rank_select_allzero  , CKMin0DataCont> CompositeUintIndex_FewZero32_AllZero_Uint;
typedef CompositeUintIndex<rs_fewzero_64        , rank_select_allzero  , CKMin0DataCont> CompositeUintIndex_FewZero64_AllZero_Uint;
TerarkIndexRegister(CompositeUintIndex_FewZero32_AllZero_Uint);
TerarkIndexRegister(CompositeUintIndex_FewZero64_AllZero_Uint);
// fewzero fewzero
typedef CompositeUintIndex<rs_fewzero_32        , rs_fewzero_32        , CKMin0DataCont> CompositeUintIndex_FewZero32_FewZero32_Uint;
typedef CompositeUintIndex<rs_fewzero_64        , rs_fewzero_64        , CKMin0DataCont> CompositeUintIndex_FewZero64_FewZero64_Uint;
TerarkIndexRegister(CompositeUintIndex_FewZero32_FewZero32_Uint);
TerarkIndexRegister(CompositeUintIndex_FewZero64_FewZero64_Uint);
// fewzero normal
typedef CompositeUintIndex<rs_fewzero_32        , rank_select_il_256_32, CKMin0DataCont> CompositeUintIndex_FewZero32_IL_256_32_Uint;
typedef CompositeUintIndex<rs_fewzero_64        , rank_select_se_512_64, CKMin0DataCont> CompositeUintIndex_FewZero64_SE_512_64_Uint;
TerarkIndexRegister(CompositeUintIndex_FewZero32_IL_256_32_Uint);
TerarkIndexRegister(CompositeUintIndex_FewZero64_SE_512_64_Uint);

// fewone allzero
typedef CompositeUintIndex<rs_fewone_32        , rank_select_allzero  , CKMin0DataCont> CompositeUintIndex_FewOne32_AllZero_Uint;
typedef CompositeUintIndex<rs_fewone_64        , rank_select_allzero  , CKMin0DataCont> CompositeUintIndex_FewOne64_AllZero_Uint;
TerarkIndexRegister(CompositeUintIndex_FewOne32_AllZero_Uint);
TerarkIndexRegister(CompositeUintIndex_FewOne64_AllZero_Uint);
// fewone fewzero
typedef CompositeUintIndex<rs_fewone_32        , rs_fewzero_32        , CKMin0DataCont> CompositeUintIndex_FewOne32_FewZero32_Uint;
typedef CompositeUintIndex<rs_fewone_64        , rs_fewzero_64        , CKMin0DataCont> CompositeUintIndex_FewOne64_FewZero64_Uint;
TerarkIndexRegister(CompositeUintIndex_FewOne32_FewZero32_Uint);
TerarkIndexRegister(CompositeUintIndex_FewOne64_FewZero64_Uint);
// fewone normal
typedef CompositeUintIndex<rs_fewone_32        , rank_select_il_256_32, CKMin0DataCont> CompositeUintIndex_FewOne32_IL_256_32_Uint;
typedef CompositeUintIndex<rs_fewone_64        , rank_select_se_512_64, CKMin0DataCont> CompositeUintIndex_FewOne64_SE_512_64_Uint;
TerarkIndexRegister(CompositeUintIndex_FewOne32_IL_256_32_Uint);
TerarkIndexRegister(CompositeUintIndex_FewOne64_SE_512_64_Uint);

// normal allzero
typedef CompositeUintIndex<rank_select_il_256_32, rank_select_allzero  , CKMin0DataCont> CompositeUintIndex_IL_256_32_AllZero_Uint;
typedef CompositeUintIndex<rank_select_se_512_64, rank_select_allzero  , CKMin0DataCont> CompositeUintIndex_SE_512_64_AllZero_Uint;
TerarkIndexRegister(CompositeUintIndex_IL_256_32_AllZero_Uint);
TerarkIndexRegister(CompositeUintIndex_SE_512_64_AllZero_Uint);
// normal fewzero
typedef CompositeUintIndex<rank_select_il_256_32, rs_fewzero_32        , CKMin0DataCont> CompositeUintIndex_IL_256_32_FewZero32_Uint;
typedef CompositeUintIndex<rank_select_se_512_64, rs_fewzero_64        , CKMin0DataCont> CompositeUintIndex_SE_512_64_FewZero64_Uint;
TerarkIndexRegister(CompositeUintIndex_IL_256_32_FewZero32_Uint);
TerarkIndexRegister(CompositeUintIndex_SE_512_64_FewZero64_Uint);
// normal normal
typedef CompositeUintIndex<rank_select_il_256_32, rank_select_il_256_32, CKMin0DataCont> CompositeUintIndex_IL_256_32_IL_256_32_Uint;
typedef CompositeUintIndex<rank_select_se_512_64, rank_select_se_512_64, CKMin0DataCont> CompositeUintIndex_SE_512_64_SE_512_64_Uint;
TerarkIndexRegister(CompositeUintIndex_IL_256_32_IL_256_32_Uint);
TerarkIndexRegister(CompositeUintIndex_SE_512_64_SE_512_64_Uint);

// ---- CKStrDataCont
// allone allzero
typedef CompositeUintIndex<rank_select_allone   , rank_select_allzero  , CKStrDataCont> CompositeUintIndex_AllOne_AllZero;
TerarkIndexRegister(CompositeUintIndex_AllOne_AllZero);
// allone fewzero
typedef CompositeUintIndex<rank_select_allone   , rs_fewzero_32  ,       CKStrDataCont> CompositeUintIndex_AllOne_FewZero32;
typedef CompositeUintIndex<rank_select_allone   , rs_fewzero_64  ,       CKStrDataCont> CompositeUintIndex_AllOne_FewZero64;
TerarkIndexRegister(CompositeUintIndex_AllOne_FewZero32);
TerarkIndexRegister(CompositeUintIndex_AllOne_FewZero64);
// allone normal
typedef CompositeUintIndex<rank_select_allone   , rank_select_il_256_32, CKStrDataCont> CompositeUintIndex_AllOne_IL_256_32;
typedef CompositeUintIndex<rank_select_allone   , rank_select_se_512_64, CKStrDataCont> CompositeUintIndex_AllOne_SE_512_64;
TerarkIndexRegister(CompositeUintIndex_AllOne_IL_256_32);
TerarkIndexRegister(CompositeUintIndex_AllOne_SE_512_64);

// fewzero allzero
typedef CompositeUintIndex<rs_fewzero_32        , rank_select_allzero  , CKStrDataCont> CompositeUintIndex_FewZero32_AllZero;
typedef CompositeUintIndex<rs_fewzero_64        , rank_select_allzero  , CKStrDataCont> CompositeUintIndex_FewZero64_AllZero;
TerarkIndexRegister(CompositeUintIndex_FewZero32_AllZero);
TerarkIndexRegister(CompositeUintIndex_FewZero64_AllZero);
// fewzero fewzero
typedef CompositeUintIndex<rs_fewzero_32        , rs_fewzero_32        , CKStrDataCont> CompositeUintIndex_FewZero32_FewZero32;
typedef CompositeUintIndex<rs_fewzero_64        , rs_fewzero_64        , CKStrDataCont> CompositeUintIndex_FewZero64_FewZero64;
TerarkIndexRegister(CompositeUintIndex_FewZero32_FewZero32);
TerarkIndexRegister(CompositeUintIndex_FewZero64_FewZero64);
// fewzero normal
typedef CompositeUintIndex<rs_fewzero_32        , rank_select_il_256_32, CKStrDataCont> CompositeUintIndex_FewZero32_IL_256_32;
typedef CompositeUintIndex<rs_fewzero_64        , rank_select_se_512_64, CKStrDataCont> CompositeUintIndex_FewZero64_SE_512_64;
TerarkIndexRegister(CompositeUintIndex_FewZero32_IL_256_32);
TerarkIndexRegister(CompositeUintIndex_FewZero64_SE_512_64);

// fewone allzero
typedef CompositeUintIndex<rs_fewone_32        , rank_select_allzero  , CKStrDataCont> CompositeUintIndex_FewOne32_AllZero;
typedef CompositeUintIndex<rs_fewone_64        , rank_select_allzero  , CKStrDataCont> CompositeUintIndex_FewOne64_AllZero;
TerarkIndexRegister(CompositeUintIndex_FewOne32_AllZero);
TerarkIndexRegister(CompositeUintIndex_FewOne64_AllZero);
// fewone fewzero
typedef CompositeUintIndex<rs_fewone_32        , rs_fewzero_32        , CKStrDataCont> CompositeUintIndex_FewOne32_FewZero32;
typedef CompositeUintIndex<rs_fewone_64        , rs_fewzero_64        , CKStrDataCont> CompositeUintIndex_FewOne64_FewZero64;
TerarkIndexRegister(CompositeUintIndex_FewOne32_FewZero32);
TerarkIndexRegister(CompositeUintIndex_FewOne64_FewZero64);
// fewone normal
typedef CompositeUintIndex<rs_fewone_32        , rank_select_il_256_32, CKStrDataCont> CompositeUintIndex_FewOne32_IL_256_32;
typedef CompositeUintIndex<rs_fewone_64        , rank_select_se_512_64, CKStrDataCont> CompositeUintIndex_FewOne64_SE_512_64;
TerarkIndexRegister(CompositeUintIndex_FewOne32_IL_256_32);
TerarkIndexRegister(CompositeUintIndex_FewOne64_SE_512_64);

// normal allzero
typedef CompositeUintIndex<rank_select_il_256_32, rank_select_allzero  , CKStrDataCont> CompositeUintIndex_IL_256_32_AllZero;
typedef CompositeUintIndex<rank_select_se_512_64, rank_select_allzero  , CKStrDataCont> CompositeUintIndex_SE_512_64_AllZero;
TerarkIndexRegister(CompositeUintIndex_IL_256_32_AllZero);
TerarkIndexRegister(CompositeUintIndex_SE_512_64_AllZero);
// normal fewzero
typedef CompositeUintIndex<rank_select_il_256_32, rs_fewzero_32        , CKStrDataCont> CompositeUintIndex_IL_256_32_FewZero32;
typedef CompositeUintIndex<rank_select_se_512_64, rs_fewzero_64        , CKStrDataCont> CompositeUintIndex_SE_512_64_FewZero64;
TerarkIndexRegister(CompositeUintIndex_IL_256_32_FewZero32);
TerarkIndexRegister(CompositeUintIndex_SE_512_64_FewZero64);
// normal normal
typedef CompositeUintIndex<rank_select_il_256_32, rank_select_il_256_32, CKStrDataCont> CompositeUintIndex_IL_256_32_IL_256_32;
typedef CompositeUintIndex<rank_select_se_512_64, rank_select_se_512_64, CKStrDataCont> CompositeUintIndex_SE_512_64_SE_512_64;
TerarkIndexRegister(CompositeUintIndex_IL_256_32_IL_256_32);
TerarkIndexRegister(CompositeUintIndex_SE_512_64_SE_512_64);



typedef UintIndex<rank_select_il_256_32> UintIndex_IL_256_32;
typedef UintIndex<rank_select_se_512_64> UintIndex_SE_512_64;
typedef UintIndex<rank_select_allone>    UintIndex_AllOne;
TerarkIndexRegister(UintIndex_IL_256_32);
TerarkIndexRegister(UintIndex_SE_512_64);
TerarkIndexRegister(UintIndex_AllOne);

#endif // TerocksPrivateCode

unique_ptr<TerarkIndex> TerarkIndex::LoadFile(fstring fpath) {
  TerarkIndex::Factory* factory = NULL;
  {
    MmapWholeFile mmap(fpath);
    auto header = (const TerarkIndexHeader*)mmap.base;
    size_t idx = g_TerarkIndexFactroy.find_i(header->class_name);
    if (idx >= g_TerarkIndexFactroy.end_i()) {
      throw std::invalid_argument(
          "TerarkIndex::LoadFile(" + fpath + "): Unknown class: "
          + header->class_name);
    }
    factory = g_TerarkIndexFactroy.val(idx).get();
  }
  return factory->LoadFile(fpath);
}

unique_ptr<TerarkIndex> TerarkIndex::LoadMemory(fstring mem) {
  auto header = (const TerarkIndexHeader*)mem.data();
#if defined(TerocksPrivateCode)
  if (header->file_size < mem.size()) {
    auto dfa = loadAsLazyUnionDFA(mem, true);
    assert(dfa);
    return unique_ptr<TerarkIndex>(new NestLoudsTrieIndex<MatchingDFA>(dfa));
  }
#endif // TerocksPrivateCode
  size_t idx = g_TerarkIndexFactroy.find_i(header->class_name);
  if (idx >= g_TerarkIndexFactroy.end_i()) {
    throw std::invalid_argument(
        std::string("TerarkIndex::LoadMemory(): Unknown class: ")
        + header->class_name);
  }
  TerarkIndex::Factory* factory = g_TerarkIndexFactroy.val(idx).get();
  return factory->LoadMemory(mem);
}

} // namespace rocksdb<|MERGE_RESOLUTION|>--- conflicted
+++ resolved
@@ -1197,8 +1197,6 @@
                                                       valvec<byte_t>& minKey2Data, valvec<byte_t>& maxKey2Data) {
       const size_t kBlockUnits = 128;
       const size_t kLimit = (1ull << 48) - 1;
-      const size_t kRS1Cnt = rankselect1.size(); // to accompany ks2cnt
-      const size_t kRS2Cnt = rankselect2.size(); // extra '0' append to rs2, included as well
       uint64_t key2MinValue = ReadBigEndianUint64(minKey2Data);
       uint64_t key2MaxValue = ReadBigEndianUint64(maxKey2Data);
       unique_ptr<SortedUintVec:: Builder> builder(SortedUintVec::createBuilder(false, kBlockUnits));
@@ -1220,105 +1218,13 @@
       SortedUintDataCont container;
       container.swap(uintVec);
       container.init(minKey2Data.size(), key2MinValue);
-<<<<<<< HEAD
-      AmazingCombinationT cob = figureCombination(rankselect1, rankselect2);
-      switch (cob) {
-      case kAllOne_AllZero: {
-        rank_select_allone rs1(kRS1Cnt);
-        rank_select_allzero rs2(kRS2Cnt);
-        return new CompositeUintIndex<rank_select_allone, rank_select_allzero, SortedUintDataCont>(
-          rs1, rs2, container, ks, minValue, maxValue, key1_len, key2MinValue, key2MaxValue);
-      }
-      case kAllOne_FewZero: {
-        rank_select_allone rs1(kRS1Cnt);
-        rank_select_fewzero<typename RankSelect2::index_t> rs2(kRS2Cnt);
-        rs2.build_from(rankselect2);
-        return new CompositeUintIndex<rank_select_allone, rank_select_fewzero<typename RankSelect2::index_t>, SortedUintDataCont>(
-          rs1, rs2, container, ks, minValue, maxValue, key1_len, key2MinValue, key2MaxValue);
-      }
-      case kAllOne_Normal: {
-        rank_select_allone rs1(kRS1Cnt);
-        return new CompositeUintIndex<rank_select_allone, RankSelect2, SortedUintDataCont>(
-          rs1, rankselect2, container, ks, minValue, maxValue, key1_len, key2MinValue, key2MaxValue);
-      }
-      case kFewZero_AllZero: {
-        rank_select_fewzero<typename RankSelect1::index_t> rs1(kRS1Cnt);
-        rs1.build_from(rankselect1);
-        rank_select_allzero rs2(kRS2Cnt);
-        return new CompositeUintIndex<rank_select_fewzero<typename RankSelect1::index_t>, rank_select_allzero, SortedUintDataCont>(
-          rs1, rs2, container, ks, minValue, maxValue, key1_len, key2MinValue, key2MaxValue);
-      }
-      case kFewZero_FewZero: {
-        rank_select_fewzero<typename RankSelect1::index_t> rs1(kRS1Cnt);
-        rs1.build_from(rankselect1);
-        rank_select_fewzero<typename RankSelect2::index_t> rs2(kRS2Cnt);
-        rs2.build_from(rankselect2);
-        return new CompositeUintIndex<rank_select_fewzero<typename RankSelect1::index_t>, 
-                                      rank_select_fewzero<typename RankSelect2::index_t>, SortedUintDataCont>(
-          rs1, rs2, container, ks, minValue, maxValue, key1_len, key2MinValue, key2MaxValue);
-      }
-      case kFewZero_Normal: {
-        rank_select_fewzero<typename RankSelect1::index_t> rs1(kRS1Cnt);
-        rs1.build_from(rankselect1);
-        return new CompositeUintIndex<rank_select_fewzero<typename RankSelect1::index_t>, RankSelect2, SortedUintDataCont>(
-          rs1, rankselect2, container, ks, minValue, maxValue, key1_len, key2MinValue, key2MaxValue);
-      }
-      case kFewOne_AllZero: {
-        rank_select_fewone<typename RankSelect1::index_t> rs1(kRS1Cnt);
-        rs1.build_from(rankselect1);
-        rank_select_allzero rs2(kRS2Cnt);
-        return new CompositeUintIndex<rank_select_fewone<typename RankSelect1::index_t>, rank_select_allzero, SortedUintDataCont>(
-          rs1, rs2, container, ks, minValue, maxValue, key1_len, key2MinValue, key2MaxValue);
-      }
-      case kFewOne_FewZero: {
-        rank_select_fewone<typename RankSelect1::index_t> rs1(kRS1Cnt);
-        rs1.build_from(rankselect1);
-        rank_select_fewzero<typename RankSelect2::index_t> rs2(kRS2Cnt);
-        rs2.build_from(rankselect2);
-        return new CompositeUintIndex<rank_select_fewone<typename RankSelect1::index_t>,
-                                      rank_select_fewzero<typename RankSelect2::index_t>, SortedUintDataCont>(
-                                        rs1, rs2, container, ks, minValue, maxValue, key1_len, key2MinValue, key2MaxValue);
-      }
-      case kFewOne_Normal: {
-        rank_select_fewone<typename RankSelect1::index_t> rs1(kRS1Cnt);
-        rs1.build_from(rankselect1);
-        return new CompositeUintIndex<rank_select_fewone<typename RankSelect1::index_t>, RankSelect2, SortedUintDataCont>(
-          rs1, rankselect2, container, ks, minValue, maxValue, key1_len, key2MinValue, key2MaxValue);
-      }
-      case kNormal_AllZero: {
-        rank_select_allzero rs2(kRS2Cnt);
-        return new CompositeUintIndex<RankSelect1, rank_select_allzero, SortedUintDataCont>(
-          rankselect1, rs2, container, ks, minValue, maxValue, key1_len, key2MinValue, key2MaxValue);
-      }
-      case kNormal_FewZero: {
-        rank_select_fewzero<typename RankSelect2::index_t> rs2(kRS2Cnt);
-        rs2.build_from(rankselect2);
-        return new CompositeUintIndex<RankSelect1, rank_select_fewzero<typename RankSelect2::index_t>, SortedUintDataCont>(
-          rankselect1, rs2, container, ks, minValue, maxValue, key1_len, key2MinValue, key2MaxValue);
-      }
-      case kNormal_Normal: {
-        return new CompositeUintIndex<RankSelect1, RankSelect2, SortedUintDataCont>(
-          rankselect1, rankselect2, container, ks, minValue, maxValue, key1_len, key2MinValue, key2MaxValue);
-      }
-      default:
-        assert(0);
-      }
-    }
-    static TerarkIndex* CreateIndexWithUintCont(RankSelect1& rankselect1, RankSelect2& rankselect2,
-                                         FixedLenStrVec& keyVec, const KeyStat& ks, 
-                                         uint64_t minValue, uint64_t maxValue, size_t key1_len,
-                                         valvec<byte_t>& minKey2Data, valvec<byte_t>& maxKey2Data) {
-      const size_t kRS1Cnt = rankselect1.size(); // to accompany ks2cnt
-      const size_t kRS2Cnt = rankselect2.size(); // extra '0' append to rs2, included as well
-=======
-      return CreateIndex(rankselect1, rankselect2, container, ks, 
-                         key1MinValue, key1MaxValue, key1_len, key2MinValue, key2MaxValue);
+      return CreateIndex(rankselect1, rankselect2, container, ks, key1MinValue, key1MaxValue, key1_len,
+                         key2MinValue, key2MaxValue);
     }
     static TerarkIndex* CreateIndexWithUintCont(RankSelect1& rankselect1, RankSelect2& rankselect2,
                                                 FixedLenStrVec& keyVec, const KeyStat& ks, 
                                                 uint64_t key1MinValue, uint64_t key1MaxValue, size_t key1_len,
                                                 valvec<byte_t>& minKey2Data, valvec<byte_t>& maxKey2Data) {
->>>>>>> b4ebfd0f
       uint64_t key2MinValue = ReadBigEndianUint64(minKey2Data);
       uint64_t key2MaxValue = ReadBigEndianUint64(maxKey2Data);
       uint64_t diff = key2MaxValue - key2MinValue + 1;
@@ -1339,33 +1245,51 @@
       Min0DataCont container;
       container.swap(vecMin0);
       container.init(minKey2Data.size(), key2MinValue);
-<<<<<<< HEAD
+      return CreateIndex(rankselect1, rankselect2, container, ks, key1MinValue, key1MaxValue, key1_len,
+                         key2MinValue, key2MaxValue);
+    }
+    static TerarkIndex* CreateIndexWithStrCont(RankSelect1& rankselect1, RankSelect2& rankselect2,
+                                               FixedLenStrVec& keyVec, const KeyStat& ks, 
+                                               uint64_t key1MinValue, uint64_t key1MaxValue, size_t key1_len) {
+      StrDataCont container;
+      container.swap(keyVec);
+      return CreateIndex(rankselect1, rankselect2, container, ks, 
+                         key1MinValue, key1MaxValue, key1_len, 0, 0);
+    }
+
+    template<class DataCont>
+    static TerarkIndex* CreateIndex(RankSelect1& rankselect1, RankSelect2& rankselect2,
+                                    DataCont& container, const KeyStat& ks,
+                                    uint64_t key1MinValue, uint64_t key1MaxValue, size_t key1_len,
+                                    uint64_t key2MinValue, uint64_t key2MaxValue) {
+      const size_t kRS1Cnt = rankselect1.size(); // to accompany ks2cnt
+      const size_t kRS2Cnt = rankselect2.size(); // extra '0' append to rs2, included as well
       AmazingCombinationT cob = figureCombination(rankselect1, rankselect2);
       switch (cob) {
       case kAllOne_AllZero: {
         rank_select_allone rs1(kRS1Cnt);
         rank_select_allzero rs2(kRS2Cnt);
-        return new CompositeUintIndex<rank_select_allone, rank_select_allzero, Min0DataCont>(
-          rs1, rs2, container, ks, minValue, maxValue, key1_len, key2MinValue, key2MaxValue);
+        return new CompositeUintIndex<rank_select_allone, rank_select_allzero, DataCont>(
+          rs1, rs2, container, ks, key1MinValue, key1MaxValue, key1_len, key2MinValue, key2MaxValue);
       }
       case kAllOne_FewZero: {
         rank_select_allone rs1(kRS1Cnt);
         rank_select_fewzero<typename RankSelect2::index_t> rs2(kRS2Cnt);
         rs2.build_from(rankselect2);
-        return new CompositeUintIndex<rank_select_allone, rank_select_fewzero<typename RankSelect2::index_t>, Min0DataCont>(
-          rs1, rs2, container, ks, minValue, maxValue, key1_len, key2MinValue, key2MaxValue);
+        return new CompositeUintIndex<rank_select_allone, rank_select_fewzero<typename RankSelect2::index_t>, DataCont>(
+          rs1, rs2, container, ks, key1MinValue, key1MaxValue, key1_len, key2MinValue, key2MaxValue);
       }
       case kAllOne_Normal: {
         rank_select_allone rs1(kRS1Cnt);
-        return new CompositeUintIndex<rank_select_allone, RankSelect2, Min0DataCont>(
-          rs1, rankselect2, container, ks, minValue, maxValue, key1_len, key2MinValue, key2MaxValue);
+        return new CompositeUintIndex<rank_select_allone, RankSelect2, DataCont>(
+          rs1, rankselect2, container, ks, key1MinValue, key1MaxValue, key1_len, key2MinValue, key2MaxValue);
       }
       case kFewZero_AllZero: {
         rank_select_fewzero<typename RankSelect1::index_t> rs1(kRS1Cnt);
         rs1.build_from(rankselect1);
         rank_select_allzero rs2(kRS2Cnt);
-        return new CompositeUintIndex<rank_select_fewzero<typename RankSelect1::index_t>, rank_select_allzero, Min0DataCont>(
-          rs1, rs2, container, ks, minValue, maxValue, key1_len, key2MinValue, key2MaxValue);
+        return new CompositeUintIndex<rank_select_fewzero<typename RankSelect1::index_t>, rank_select_allzero, DataCont>(
+          rs1, rs2, container, ks, key1MinValue, key1MaxValue, key1_len, key2MinValue, key2MaxValue);
       }
       case kFewZero_FewZero: {
         rank_select_fewzero<typename RankSelect1::index_t> rs1(kRS1Cnt);
@@ -1373,21 +1297,21 @@
         rank_select_fewzero<typename RankSelect2::index_t> rs2(kRS2Cnt);
         rs2.build_from(rankselect2);
         return new CompositeUintIndex<rank_select_fewzero<typename RankSelect1::index_t>, 
-                                      rank_select_fewzero<typename RankSelect2::index_t>, Min0DataCont>(
-          rs1, rs2, container, ks, minValue, maxValue, key1_len, key2MinValue, key2MaxValue);
+                                      rank_select_fewzero<typename RankSelect2::index_t>, DataCont>(
+          rs1, rs2, container, ks, key1MinValue, key1MaxValue, key1_len, key2MinValue, key2MaxValue);
       }
       case kFewZero_Normal: {
         rank_select_fewzero<typename RankSelect1::index_t> rs1(kRS1Cnt);
         rs1.build_from(rankselect1);
-        return new CompositeUintIndex<rank_select_fewzero<typename RankSelect1::index_t>, RankSelect2, Min0DataCont>(
-          rs1, rankselect2, container, ks, minValue, maxValue, key1_len, key2MinValue, key2MaxValue);
+        return new CompositeUintIndex<rank_select_fewzero<typename RankSelect1::index_t>, RankSelect2, DataCont>(
+          rs1, rankselect2, container, ks, key1MinValue, key1MaxValue, key1_len, key2MinValue, key2MaxValue);
       }
       case kFewOne_AllZero: {
         rank_select_fewone<typename RankSelect1::index_t> rs1(kRS1Cnt);
         rs1.build_from(rankselect1);
         rank_select_allzero rs2(kRS2Cnt);
-        return new CompositeUintIndex<rank_select_fewone<typename RankSelect1::index_t>, rank_select_allzero, Min0DataCont>(
-          rs1, rs2, container, ks, minValue, maxValue, key1_len, key2MinValue, key2MaxValue);
+        return new CompositeUintIndex<rank_select_fewone<typename RankSelect1::index_t>, rank_select_allzero, DataCont>(
+          rs1, rs2, container, ks, key1MinValue, key1MaxValue, key1_len, key2MinValue, key2MaxValue);
       }
       case kFewOne_FewZero: {
         rank_select_fewone<typename RankSelect1::index_t> rs1(kRS1Cnt);
@@ -1395,159 +1319,33 @@
         rank_select_fewzero<typename RankSelect2::index_t> rs2(kRS2Cnt);
         rs2.build_from(rankselect2);
         return new CompositeUintIndex<rank_select_fewone<typename RankSelect1::index_t>,
-                                      rank_select_fewzero<typename RankSelect2::index_t>, Min0DataCont>(
-                                        rs1, rs2, container, ks, minValue, maxValue, key1_len, key2MinValue, key2MaxValue);
+                                      rank_select_fewzero<typename RankSelect2::index_t>, DataCont>(
+                                        rs1, rs2, container, ks, key1MinValue, key1MaxValue, key1_len, key2MinValue, key2MaxValue);
       }
       case kFewOne_Normal: {
         rank_select_fewone<typename RankSelect1::index_t> rs1(kRS1Cnt);
         rs1.build_from(rankselect1);
-        return new CompositeUintIndex<rank_select_fewone<typename RankSelect1::index_t>, RankSelect2, Min0DataCont>(
-          rs1, rankselect2, container, ks, minValue, maxValue, key1_len, key2MinValue, key2MaxValue);
+        return new CompositeUintIndex<rank_select_fewone<typename RankSelect1::index_t>, RankSelect2, DataCont>(
+          rs1, rankselect2, container, ks, key1MinValue, key1MaxValue, key1_len, key2MinValue, key2MaxValue);
       }
       case kNormal_AllZero: {
         rank_select_allzero rs2(kRS2Cnt);
-        return new CompositeUintIndex<RankSelect1, rank_select_allzero, Min0DataCont>(
-          rankselect1, rs2, container, ks, minValue, maxValue, key1_len, key2MinValue, key2MaxValue);
+        return new CompositeUintIndex<RankSelect1, rank_select_allzero, DataCont>(
+          rankselect1, rs2, container, ks, key1MinValue, key1MaxValue, key1_len, key2MinValue, key2MaxValue);
       }
       case kNormal_FewZero: {
         rank_select_fewzero<typename RankSelect2::index_t> rs2(kRS2Cnt);
         rs2.build_from(rankselect2);
-        return new CompositeUintIndex<RankSelect1, rank_select_fewzero<typename RankSelect2::index_t>, Min0DataCont>(
-          rankselect1, rs2, container, ks, minValue, maxValue, key1_len, key2MinValue, key2MaxValue);
+        return new CompositeUintIndex<RankSelect1, rank_select_fewzero<typename RankSelect2::index_t>, DataCont>(
+          rankselect1, rs2, container, ks, key1MinValue, key1MaxValue, key1_len, key2MinValue, key2MaxValue);
       }
       case kNormal_Normal: {
-        return new CompositeUintIndex<RankSelect1, RankSelect2, Min0DataCont>(
-          rankselect1, rankselect2, container, ks, minValue, maxValue, key1_len, key2MinValue, key2MaxValue);
+        return new CompositeUintIndex<RankSelect1, RankSelect2, DataCont>(
+          rankselect1, rankselect2, container, ks, key1MinValue, key1MaxValue, key1_len, key2MinValue, key2MaxValue);
       }
       default:
         assert(0);
-      }
-    }
-    static TerarkIndex* CreateIndexWithStrCont(RankSelect1& rankselect1, RankSelect2& rankselect2,
-                                               FixedLenStrVec& keyVec, const KeyStat& ks, 
-                                               uint64_t minValue, uint64_t maxValue, size_t key1_len) {
-      const size_t kRS1Cnt = rankselect1.size(); // to accompany ks2cnt
-      const size_t kRS2Cnt = rankselect2.size(); // extra '0' append to rs2, included as well
-      StrDataCont container;
-      container.swap(keyVec);
-      // StrDataCont
-      AmazingCombinationT cob = figureCombination(rankselect1, rankselect2);
-      switch (cob) {
-      case kAllOne_AllZero: {
-        rank_select_allone rs1(kRS1Cnt);
-        rank_select_allzero rs2(kRS2Cnt);
-        return new CompositeUintIndex<rank_select_allone, rank_select_allzero, StrDataCont>(
-          rs1, rs2, container, ks, minValue, maxValue, key1_len, 0, 0);
-      }
-      case kAllOne_FewZero: {
-        rank_select_allone rs1(kRS1Cnt);
-        rank_select_fewzero<typename RankSelect2::index_t> rs2(kRS2Cnt);
-        rs2.build_from(rankselect2);
-        return new CompositeUintIndex<rank_select_allone, rank_select_fewzero<typename RankSelect2::index_t>, StrDataCont>(
-          rs1, rs2, container, ks, minValue, maxValue, key1_len, 0, 0);
-      }
-      case kAllOne_Normal: {
-        rank_select_allone rs1(kRS1Cnt);
-        return new CompositeUintIndex<rank_select_allone, RankSelect2, StrDataCont>(
-          rs1, rankselect2, container, ks, minValue, maxValue, key1_len, 0, 0);
-      }
-      case kFewZero_AllZero: {
-        rank_select_fewzero<typename RankSelect1::index_t> rs1(kRS1Cnt);
-        rs1.build_from(rankselect1);
-        rank_select_allzero rs2(kRS2Cnt);
-        return new CompositeUintIndex<rank_select_fewzero<typename RankSelect1::index_t>, rank_select_allzero, StrDataCont>(
-          rs1, rs2, container, ks, minValue, maxValue, key1_len, 0, 0);
-      }
-      case kFewZero_FewZero: {
-        rank_select_fewzero<typename RankSelect1::index_t> rs1(kRS1Cnt);
-        rs1.build_from(rankselect1);
-        rank_select_fewzero<typename RankSelect2::index_t> rs2(kRS2Cnt);
-        rs2.build_from(rankselect2);
-        return new CompositeUintIndex<rank_select_fewzero<typename RankSelect1::index_t>, 
-                                      rank_select_fewzero<typename RankSelect2::index_t>, StrDataCont>(
-          rs1, rs2, container, ks, minValue, maxValue, key1_len, 0, 0);
-      }
-      case kFewZero_Normal: {
-        rank_select_fewzero<typename RankSelect1::index_t> rs1(kRS1Cnt);
-        rs1.build_from(rankselect1);
-        return new CompositeUintIndex<rank_select_fewzero<typename RankSelect1::index_t>, RankSelect2, StrDataCont>(
-          rs1, rankselect2, container, ks, minValue, maxValue, key1_len, 0, 0);
-      }
-      case kFewOne_AllZero: {
-        rank_select_fewone<typename RankSelect1::index_t> rs1(kRS1Cnt);
-        rs1.build_from(rankselect1);
-        rank_select_allzero rs2(kRS2Cnt);
-        return new CompositeUintIndex<rank_select_fewone<typename RankSelect1::index_t>, rank_select_allzero, StrDataCont>(
-          rs1, rs2, container, ks, minValue, maxValue, key1_len, 0, 0);
-      }
-      case kFewOne_FewZero: {
-        rank_select_fewone<typename RankSelect1::index_t> rs1(kRS1Cnt);
-        rs1.build_from(rankselect1);
-        rank_select_fewzero<typename RankSelect2::index_t> rs2(kRS2Cnt);
-        rs2.build_from(rankselect2);
-        return new CompositeUintIndex<rank_select_fewone<typename RankSelect1::index_t>,
-                                      rank_select_fewzero<typename RankSelect2::index_t>, StrDataCont>(
-                                        rs1, rs2, container, ks, minValue, maxValue, key1_len, 0, 0);
-      }
-      case kFewOne_Normal: {
-        rank_select_fewone<typename RankSelect1::index_t> rs1(kRS1Cnt);
-        rs1.build_from(rankselect1);
-        return new CompositeUintIndex<rank_select_fewone<typename RankSelect1::index_t>, RankSelect2, StrDataCont>(
-          rs1, rankselect2, container, ks, minValue, maxValue, key1_len, 0, 0);
-      }
-      case kNormal_AllZero: {
-        rank_select_allzero rs2(kRS2Cnt);
-        return new CompositeUintIndex<RankSelect1, rank_select_allzero, StrDataCont>(
-          rankselect1, rs2, container, ks, minValue, maxValue, key1_len, 0, 0);
-      }
-      case kNormal_FewZero: {
-        rank_select_fewzero<typename RankSelect2::index_t> rs2(kRS2Cnt);
-        rs2.build_from(rankselect2);
-        return new CompositeUintIndex<RankSelect1, rank_select_fewzero<typename RankSelect2::index_t>, StrDataCont>(
-          rankselect1, rs2, container, ks, minValue, maxValue, key1_len, 0, 0);
-      }
-      case kNormal_Normal: {
-        return new CompositeUintIndex<RankSelect1, RankSelect2, StrDataCont>(
-          rankselect1, rankselect2, container, ks, minValue, maxValue, key1_len, 0, 0);
-=======
-      return CreateIndex(rankselect1, rankselect2, container, ks,
-                         key1MinValue, key1MaxValue, key1_len, key2MinValue, key2MaxValue);
-    }
-    static TerarkIndex* CreateIndexWithStrCont(RankSelect1& rankselect1, RankSelect2& rankselect2,
-                                               FixedLenStrVec& keyVec, const KeyStat& ks, 
-                                               uint64_t key1MinValue, uint64_t key1MaxValue, size_t key1_len) {
-      StrDataCont container;
-      container.swap(keyVec);
-      // do NOT call container.init() here, keyVec is inited already
-      return CreateIndex(rankselect1, rankselect2, container, ks,
-                         key1MinValue, key1MaxValue, key1_len, 0, 0);
-    }
-
-    template<class DataCont>
-    static TerarkIndex* CreateIndex(RankSelect1& rankselect1, RankSelect2& rankselect2,
-                                    DataCont& container, const KeyStat& ks,
-                                    uint64_t key1MinValue, uint64_t key1MaxValue, size_t key1_len,
-                                    uint64_t key2MinValue, uint64_t key2MaxValue) {
-      if (rankselect1.max_rank0() == 0 && rankselect2.max_rank1() == 0) {
-        rank_select_allone rs1(rankselect1.size());
-        rank_select_allzero rs2(rankselect2.size());
-        return new CompositeUintIndex<rank_select_allone, rank_select_allzero, DataCont>(
-          rs1, rs2, container, ks, key1MinValue, key1MaxValue, key1_len, key2MinValue, key2MaxValue);
-      } else if (rankselect2.max_rank1() == 0) {
-        rank_select_allzero rs2(rankselect2.size());
-        return new CompositeUintIndex<RankSelect1, rank_select_allzero, DataCont>(
-          rankselect1, rs2, container, ks, key1MinValue, key1MaxValue, key1_len, key2MinValue, key2MaxValue);
-      } else if (rankselect1.max_rank0() == 0) {
-        rank_select_allone rs1(rankselect1.size());
-        return new CompositeUintIndex<rank_select_allone, RankSelect2, DataCont>(
-          rs1, rankselect2, container, ks, key1MinValue, key1MaxValue, key1_len, key2MinValue, key2MaxValue);
-      } else {
-        return new CompositeUintIndex<RankSelect1, RankSelect2, DataCont>(
-          rankselect1, rankselect2, container, ks, key1MinValue, key1MaxValue, key1_len, key2MinValue, key2MaxValue);
->>>>>>> b4ebfd0f
-      }
-      default:
-        assert(0);
+        return nullptr;
       }
     }
 
