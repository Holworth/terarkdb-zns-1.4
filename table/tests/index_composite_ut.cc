--- conflicted
+++ resolved
@@ -1,694 +1,49 @@
 
-<<<<<<< HEAD
 #include "index_composite_ut.h"
 
-=======
-#include <fstream>
-#include <iostream>
-#include <map>
-#include <string>
-#include <vector>
-#include <chrono>
+int main_impl(int argc, char** argv) {
+    printf("EXAGGERATE\n");
 
-#include <terark/io/FileStream.hpp>
-#include <terark/rank_select.hpp>
+    printf("/////////////// sorteduint test\n");
+    test_il256_il256_sorteduint(standard_ascend);
+    test_il256_il256_sorteduint(standard_descend);
 
-#include "../terark_zip_common.h"
-#include "../terark_zip_index.h"
+    test_allone_il256_sorteduint(standard_ascend);
+    test_allone_il256_sorteduint(standard_descend);
 
-using namespace std;
+    test_fewzero_allzero_sorteduint(standard_ascend);
+    test_fewzero_allzero_sorteduint(standard_descend);
 
-using std::string;
-using std::unique_ptr;
+    test_allone_allzero_sorteduint(standard_allzero);
 
-using terark::byte_t;
-using terark::fstring;
-using terark::valvec;
-using terark::valvec_no_init;
-using terark::valvec_reserve;
+    test_data_seek_short_target_sorteduint();
 
-using terark::FileStream;
-using terark::InputBuffer;
-using terark::OutputBuffer;
-using terark::LittleEndianDataInput;
-using terark::LittleEndianDataOutput;
+    printf("/////////////// uint test\n");
+    test_il256_il256_uint(standard_ascend);
+    test_il256_il256_uint(standard_descend);
 
-using rocksdb::TerarkIndex;
+    test_allone_il256_uint(standard_ascend);
+    test_allone_il256_uint(standard_descend);
 
-namespace rocksdb {
-  struct TerarkZipTableOptions {};
+    test_allone_allzero_uint(standard_allzero);
 
-  class FileWriter {
-  public:
-    std::string path;
-    FileStream  fp;
-    NativeDataOutput<OutputBuffer> writer;
-    ~FileWriter() {}
-    void open() {
-      fp.open(path.c_str(), "wb+");
-      fp.disbuf();
-      writer.attach(&fp);
-    }
-    void close() {
-      writer.flush_buffer();
-      fp.close();
-    }
-  };
-}
+    test_data_seek_short_target_uint();
 
-/*
- * index1st: uint64, index2nd: uint64
- */
-vector<string> keys;
-string key_path;
-string index_path;
-TerarkIndex::KeyStat stat;
-enum DataStored {
-  standard_ascend = 0,
-  standard_descend,
-  standard_allzero,
-};
+    test_seek_cost_effective();
 
-void clear() {
-  keys.clear();
-  key_path.clear();
-  index_path.clear();
-  stat.minKey.clear();
-  stat.maxKey.clear();
-  memset(&stat, 0, sizeof(stat));
-}
+    printf("///////////// str test\n");
+    test_il256_il256_str(standard_ascend);
 
-TerarkIndex* save_reload(TerarkIndex* index, 
-                         const TerarkIndex::Factory* factory) {
-  FileStream writer(index_path, "wb");
-  index->SaveMmap([&writer](const void* data, size_t size) {
-      writer.ensureWrite(data, size);
-    });
-  writer.flush();
-  writer.close();
-  delete index;
-  return TerarkIndex::LoadFile(index_path).release();
-}
+    test_il256_il256_str(standard_descend);
 
-/*
- * il256 il256
- */
-void init_data_il256_il256_ascend() {
-  rocksdb::FileWriter fwriter;
-  fwriter.path = key_path;
-  fwriter.open();
-  keys.resize(100);
-  char carr[16] = { 0 };
-  for (int i = 0; i < 100; i++) {
-    keys[i] = string(carr, carr + 16);
-  }
-	for (int i = 0; i < 10; i += 2) {
-    carr[7] = i;
-    for (int j = 0; j < 10; j++) {
-      carr[15] = j;
-      // keep the last 10 elem for 'Find Fail Test'
-      if (i < 9) {
-        fwriter.writer << fstring(carr, 16);
-      }
-      if (i == 0 && j == 0) {
-        stat.minKey.assign(carr, carr + 16);
-      } else if (i == 8 && j == 9) {
-        stat.maxKey.assign(carr, carr + 16);
-      }
-      keys[i * 10 + j] = string(carr, 16);
-    }
-	}
-  fwriter.close();
-  stat.numKeys = 50;
-  stat.commonPrefixLen = 0;
-  stat.minKeyLen = 16;
-  stat.maxKeyLen = 16;
-  stat.sumKeyLen = 16 * 50;
-}
+    test_allone_il256_str(standard_ascend);
+    test_allone_il256_str(standard_descend);
 
-void init_data_il256_il256_descend() {
-  rocksdb::FileWriter fwriter;
-  fwriter.path = key_path;
-  fwriter.open();
-  keys.resize(100);
-  char carr[16] = { 0 };
-  for (int i = 0; i < 100; i++) {
-    keys[i] = string(carr, carr + 16);
-  }
-	for (int i = 8; i >= 0; i -= 2) {
-    carr[7] = i;
-    for (int j = 9; j >= 0; j--) {
-      carr[15] = j;
-      fwriter.writer << fstring(carr, 16);
-      if (i == 0 && j == 0) {
-        stat.maxKey.assign(carr, carr + 16);
-      } else if (i == 8 && j == 9) {
-        stat.minKey.assign(carr, carr + 16);
-      }
-      keys[i * 10 + j] = string(carr, 16);
-    }
-	}
-  fwriter.close();
-  stat.numKeys = 50;
-  stat.commonPrefixLen = 0;
-  stat.minKeyLen = 16;
-  stat.maxKeyLen = 16;
-  stat.sumKeyLen = 16 * 50;
-}
+    test_allone_allzero_str(standard_allzero);
 
-void test_il256_il256(DataStored dtype) {
-  // init data
-  clear();
-  key_path = "./tmp_key.txt";
-  if (dtype == standard_ascend) {
-    printf("==== Ascend Test started\n");
-    init_data_il256_il256_ascend();
-  } else if (dtype == standard_descend) {
-    printf("==== Descend Test started\n");
-    init_data_il256_il256_descend();
-  } else {
-    assert(0);
-  }
-  // build index
-  FileStream fp(key_path, "rb");
-  NativeDataInput<InputBuffer> tempKeyFileReader(&fp);
-  auto factory = rocksdb::TerarkIndex::GetFactory("CompositeUintIndex_IL_256_32_IL_256_32");
-  rocksdb::TerarkZipTableOptions tableOpt;
-  TerarkIndex* index = factory->Build(tempKeyFileReader, tableOpt, stat);
-  assert(index->Name() == string("CompositeUintIndex_IL_256_32_IL_256_32"));
-  printf("\tbuild done\n");
-  // save & reload
-  index_path = "./tmp_index.txt";
-  index = save_reload(index, factory);
-  printf("\tsave & reload done\n");
-  // search test
-  for (size_t i = 0; i < 10; i += 2) {
-    for (size_t j = 0; j < 10; j++) {
-      size_t idx = i * 10 + j;
-      size_t expected = i / 2 * 10 + j;
-      size_t result = index->Find(keys[idx]);
-      assert(result == expected);
-    }
-  }
-  {
-    char arr[16] = { 0 };
-    for (size_t i = 1; i < 10; i += 2) {
-      arr[7] = i;
-      for (size_t j = 0; j < 10; j++) {
-        arr[15] = j;
-        assert(index->Find(arr) == size_t(-1));
-      }
-    }
-  }
-  printf("\tFind done\n");
-  // iterator
-  auto iter = index->NewIterator();
-  {
-    // seek to 1st, next()
-    char arr[16] = { 0 };
-    assert(iter->SeekToFirst());
-    assert(iter->DictRank() == 0);
-    assert(fstring(arr, 16) == iter->key());
-    for (int i = 0; i < 10; i += 2) {
-      arr[7] = i;
-      for (int j = 0; j < 10; j++) {
-        arr[15] = j;
-        if (i == 0 && j == 0)
-          continue;
-        assert(iter->Next());
-        assert(iter->DictRank() == i / 2 * 10 + j);
-        assert(fstring(arr, 16) == iter->key());
-      }
-    }
-    assert(iter->Next() == false);
-  }
-  {
-    // seek to last, prev()
-    char arr[16] = { 0 };
-    assert(iter->SeekToLast());
-    assert(iter->DictRank() == 49);
-    for (int i = 8; i >= 0; i -= 2) {
-      arr[7] = i;
-      for (int j = 9; j >= 0; j--) {
-        arr[15] = j;
-        if (i == 8 && j == 9) {
-          assert(fstring(arr, 16) == iter->key());
-          continue;
-        }
-        assert(iter->Prev());
-        assert(iter->DictRank() == i / 2 * 10 + j);
-        assert(fstring(arr, 16) == iter->key());
-      }
-    }
-    assert(iter->Prev() == false);
-  }
-  {
-    // seek matches
-    char arr[16] = { 0 };
-    for (int i = 0; i < 9; i += 2) {
-      arr[7] = i;
-      for (int j = 9; j >= 0; j--) {
-        arr[15] = j;
-        int idx = i * 10 + j;
-        int expected = i / 2 * 10 + j;
-        assert(iter->Seek(keys[idx]));
-        assert(iter->DictRank() == expected);
-        assert(fstring(arr, 16) == iter->key());
-      }
-    }
-  }
-  {
-    // seek larger than larger @apple
-    char arr[16] = { 0 };
-    arr[7] = 20; arr[15] = 0;
-    assert(iter->Seek(fstring(arr, 16)) == false);
-    // smaller than smaller
-    char sarr[4] = { 0 };
-    assert(iter->Seek(fstring(sarr, 4)));
-    assert(iter->DictRank() == 0);
-    // 
-    char marr[12] = { 0 };
-    marr[7] = 4;
-    assert(iter->Seek(fstring(marr, 12)));
-    assert(iter->DictRank() == 2 * 10 + 0);
-    arr[7] = 4; arr[15] = 0;
-    assert(fstring(arr, 16) == iter->key());
-  }
-  {
-    // lower_bound
-    char arr[17] = { 0 };
-    arr[16] = 1;
-    for (int i = 0; i < 9; i += 2) {
-      arr[7] = i;
-      for (int j = 0; j < 9; j++) {
-        if (i == 8 && j == 9)
-          break;
-        arr[15] = j;
-        int expected = i / 2 * 10 + j + 1;
-        assert(iter->Seek(fstring(arr, 17)));
-        assert(iter->DictRank() == expected);
-      }
-    }
-  }
-  {
-    // cross index1st boundary lower_bound
-    char arr[16] = { 0 };
-    arr[7] = 4; arr[15] = 14;
-    assert(iter->Seek(fstring(arr, 16)));
-    int expected = (4 + 2) / 2 * 10;
-    assert(iter->DictRank() == expected);
+    test_data_seek_short_target_str();
 
-    arr[7] = 8; arr[15] = 9;
-    assert(iter->Seek(fstring(arr, 16)));
-    arr[7] = 8; arr[15] = 10;
-    assert(iter->Seek(fstring(arr, 16)) == false);
-  }
-  printf("\tIterator done\n");
-  delete iter;
-  delete index;
-  ::remove(key_path.c_str());
-  ::remove(index_path.c_str());
-  clear();
-}
->>>>>>> 3d437cd3
-
-int main(int argc, char** argv) {
-  printf("EXAGGERATE\n");
-
-  printf("/////////////// sorteduint test\n");
-  test_il256_il256_sorteduint(standard_ascend);
-  test_il256_il256_sorteduint(standard_descend);
-
-  test_allone_il256_sorteduint(standard_ascend);
-  test_allone_il256_sorteduint(standard_descend);
-
-  test_fewzero_allzero_sorteduint(standard_ascend);
-  test_fewzero_allzero_sorteduint(standard_descend);
-
-<<<<<<< HEAD
-  test_allone_allzero_sorteduint(standard_allzero);
-=======
-    arr[7] = 9; arr[15] = 9;
-    assert(iter->Seek(fstring(arr, 16)));
-    arr[7] = 9; arr[15] = 10;
-    assert(iter->Seek(fstring(arr, 16)) == false);
-  }
-  printf("\tIterator done\n");
-  delete iter;
-  delete index;
-  ::remove(key_path.c_str());
-  ::remove(index_path.c_str());
-  clear();
-}
->>>>>>> 3d437cd3
-
-  test_data_seek_short_target_sorteduint();
-
-<<<<<<< HEAD
-  printf("/////////////// uint test\n");
-  test_il256_il256_uint(standard_ascend);
-  test_il256_il256_uint(standard_descend);
-=======
-void test_allone_allzero(DataStored dtype) {
-  // init data
-  clear();
-  key_path = "./tmp_key.txt";
-  if (dtype == standard_allzero) {
-    printf("==== AllZero Test started\n");
-    init_data_allone_allzero();
-  } else {
-    assert(0);
-  }
-  // build index
-  FileStream fp(key_path, "rb");
-  NativeDataInput<InputBuffer> tempKeyFileReader(&fp);
-  auto factory = rocksdb::TerarkIndex::GetFactory("CompositeUintIndex_IL_256_32_IL_256_32");
-  rocksdb::TerarkZipTableOptions tableOpt;
-  TerarkIndex* index = factory->Build(tempKeyFileReader, tableOpt, stat);
-  assert(index->Name() == string("CompositeUintIndex_AllOne_AllZero"));
-  printf("\tbuild done\n");
-  // save & reload
-  index_path = "./tmp_index.txt";
-  index = save_reload(index, factory);
-  printf("\tsave & reload done\n");
-  // search test
-  for (size_t idx = 0; idx < stat.numKeys; idx++) {
-    size_t result = index->Find(keys[idx]);
-    assert(idx == result);
-  }
-  for (size_t idx = stat.numKeys; idx < 110; idx++) {
-    size_t result = index->Find(keys[idx]);
-    assert(result == size_t(-1));
-  }
-  printf("\tFind done\n");
-  // iterator
-  auto iter = index->NewIterator();
-  {
-    // seek to 1st, next()
-    char arr[16] = { 0 };
-    assert(iter->SeekToFirst());
-    assert(iter->DictRank() == 0);
-    assert(fstring(arr, 16) == iter->key());
-    for (int i = 1; i < 100; i++) {
-      arr[7] = i; arr[15] = i;
-      assert(iter->Next());
-      assert(iter->DictRank() == i);
-      assert(fstring(arr, 16) == iter->key());
-    }
-    assert(iter->Next() == false);
-  }
-  {
-    // seek to last, prev()
-    char arr[16] = { 0 };
-    assert(iter->SeekToLast());
-    assert(iter->DictRank() == 99);
-    for (int i = 98; i >= 0; i--) {
-      arr[7] = i; arr[15] = i;
-      assert(iter->Prev());
-      assert(iter->DictRank() == i);
-      assert(fstring(arr, 16) == iter->key());
-    }
-    assert(iter->Prev() == false);
-  }
-  {
-    // seek matches
-    char arr[16] = { 0 };
-    for (int i = 0; i < 100; i++) {
-      arr[7] = i; arr[15] = i;
-      assert(iter->Seek(keys[i]));
-      assert(iter->DictRank() == i);
-      assert(fstring(arr, 16) == iter->key());
-    }
-  }
-  {
-    // seek larger than larger @apple
-    char arr[16] = { 0 };
-    arr[7] = 120; arr[15] = 0;
-    assert(iter->Seek(fstring(arr, 16)) == false);
-    // smaller than smaller
-    char sarr[4] = { 0 };
-    assert(iter->Seek(fstring(sarr, 4)));
-    assert(iter->DictRank() == 0);
-    //
-    char marr[12] = { 0 };
-    marr[7] = 4;
-    assert(iter->Seek(fstring(marr, 12)));
-    assert(iter->DictRank() == 4);
-    arr[7] = 4; arr[15] = 4;
-    assert(fstring(arr, 16) == iter->key());
-  }
-  {
-    // lower_bound
-    char arr[17] = { 0 };
-    arr[16] = 1;
-    for (int i = 0; i < 100; i++) {
-      arr[7] = i; arr[15] = i;
-      if (i == 99)
-        break;
-      int idx = i + 1;
-      assert(iter->Seek(fstring(arr, 17)));
-      assert(iter->DictRank() == idx);
-    }
-  }
-  printf("\tIterator done\n");
-  delete iter;
-  delete index;
-  ::remove(key_path.c_str());
-  ::remove(index_path.c_str());
-  clear();
-}
->>>>>>> 3d437cd3
-
-  test_allone_il256_uint(standard_ascend);
-  test_allone_il256_uint(standard_descend);
-
-<<<<<<< HEAD
-  test_allone_allzero_uint(standard_allzero);
-=======
-void test_data_seek_short_target() {
-  // init data
-  printf("==== Seek-short Test started\n");
-  clear();
-  key_path = "./tmp_key.txt";
-  init_data_seek_short_target();
-  {
-    size_t celen;
-    assert(rocksdb::TerarkIndex::SeekCostEffectiveIndexLen(stat, celen));
-    assert(celen == 2);
-  }
-  // build index
-  FileStream fp(key_path, "rb");
-  NativeDataInput<InputBuffer> tempKeyFileReader(&fp);
-  auto factory = rocksdb::TerarkIndex::GetFactory("CompositeUintIndex_IL_256_32_IL_256_32");
-  rocksdb::TerarkZipTableOptions tableOpt;
-  TerarkIndex* index = factory->Build(tempKeyFileReader, tableOpt, stat);
-  assert(index->Name() == string("CompositeUintIndex_IL_256_32_AllZero"));
-  printf("\tbuild done\n");
-  // save & reload
-  index_path = "./tmp_index.txt";
-  index = save_reload(index, factory);
-  printf("\tsave & reload done\n");
-  // iterator
-  auto iter = index->NewIterator();
-  {
-    // seek lower_bound
-    char arr[7] = { 0 };
-    arr[6] = 2;
-    assert(iter->Seek(fstring(arr, arr + 7)));
-    assert(iter->DictRank() == 250 * 2);
-  }
-  printf("\tSeek done\n");
-  delete iter;
-  delete index;
-  ::remove(key_path.c_str());
-  ::remove(index_path.c_str());
-  clear();
-}
-/*
- * select
- */
-void test_select() {
-  // prepare
-  const rocksdb::TerarkIndex::Factory* f_il85_il85 = 
-    TerarkIndex::GetFactory("CompositeUintIndex_IL_256_32_IL_256_32");
-  const rocksdb::TerarkIndex::Factory* f_allone_allzero = 
-    TerarkIndex::GetFactory("CompositeUintIndex_AllOne_AllZero");
-  {
-    TerarkIndex::KeyStat stat;
-    stat.numKeys = 100;
-    stat.minKeyLen = stat.maxKeyLen = 16;
-    stat.commonPrefixLen = 0;
-    char arr[16] = { 0 };
-    arr[7] = arr[15] = 4;
-    stat.minKey.assign(arr, arr + 16);
-    arr[7] = arr[15] = 14;
-    stat.maxKey.assign(arr, arr + 16);
-    auto factory = TerarkIndex::SelectFactory(stat, "");
-    assert(factory != nullptr);
-    assert(factory == f_il85_il85);
-  }
-  {
-    // do NOT select composite: size == 8
-    TerarkIndex::KeyStat stat;
-    stat.commonPrefixLen = 0;
-    stat.numKeys = 1;
-    char arr[8] = { 0 };
-    stat.minKey.assign(arr, arr + 8);
-    stat.maxKey.assign(arr, arr + 8);
-    stat.minKeyLen = stat.maxKeyLen = 8;
-    auto factory = TerarkIndex::SelectFactory(stat, "");
-    assert(factory != nullptr);
-    assert(factory != f_il85_il85);
-  }
-  {
-    auto assign32 = [](char* beg, char* end, int32_t value) {
-        union {
-          char bytes[4];
-          int32_t value;
-        } c;
-#if BOOST_ENDIAN_LITTLE_BYTE
-        c.value = terark::byte_swap(value);
-#else
-        c.value = value;
-#endif
-        size_t l = end - beg;
-        memcpy(beg, c.bytes + (4 - l), l);
-    };
-    TerarkIndex::KeyStat stat;
-    stat.commonPrefixLen = 0;
-    stat.numKeys = 10000000;
-    {
-      char arr[8] = { 0 };
-      int v1 = 1350476, v2 = 9531880;
-      assign32(arr, arr + 4, v1);
-      assign32(arr + 4, arr + 8, v2);
-      stat.minKey.assign(arr, arr + 8);
-    }
-    {
-      char arr[8] = { 0 };
-      int v1 = 8778214, v2 = 8569467;
-      assign32(arr, arr + 4, v1);
-      assign32(arr + 4, arr + 8, v2);
-      stat.maxKey.assign(arr, arr + 8);
-    }
-    stat.minKeyLen = stat.maxKeyLen = 8;
-    size_t ceLen = 0;
-    assert(TerarkIndex::SeekCostEffectiveIndexLen(stat, ceLen));
-  }
-  {
-    // do NOT select composite index: gap ratio too high
-    TerarkIndex::KeyStat stat;
-    stat.numKeys = 2;
-    stat.commonPrefixLen = 0;
-    stat.minKeyLen = stat.maxKeyLen = 16;
-    char arr[16] = { 0 };
-    arr[5] = 1; arr[7] = 1;
-    stat.minKey.assign(arr, arr + 16);
-    arr[5] = 100; arr[7] = 1;
-    stat.maxKey.assign(arr, arr + 16);
-    size_t celen = size_t(-1);
-    assert(TerarkIndex::SeekCostEffectiveIndexLen(stat, celen) == false);
-  }
-  {
-    // select composite: key count > 4G
-    TerarkIndex::KeyStat stat;
-    stat.numKeys = 1ull << 32;
-    stat.commonPrefixLen = 0;
-    stat.minKeyLen = stat.maxKeyLen = 16;
-    byte_t arr[16] = { 0 };
-    arr[4] = 0; arr[8] = 1;
-    stat.minKey.assign(arr, arr + 16);
-    arr[4] = 1; arr[8] = 0;
-    stat.maxKey.assign(arr, arr + 16);
-    size_t celen = size_t(-1);
-    auto factory = TerarkIndex::SelectFactory(stat, "");
-    assert(factory != nullptr);
-  }
-  {
-    // seek index1stLen: len = 2
-    TerarkIndex::KeyStat stat;
-    stat.numKeys = 2;
-    stat.commonPrefixLen = 0;
-    stat.minKeyLen = stat.maxKeyLen = 16;
-    char arr[16] = { 0 };
-    arr[7] = 1;
-    stat.minKey.assign(arr, arr + 16);
-    arr[5] = 1; arr[7] = 1;
-    stat.maxKey.assign(arr, arr + 16);
-    size_t celen = size_t(-1);
-    assert(TerarkIndex::SeekCostEffectiveIndexLen(stat, celen));
-    assert(celen == 1);
-  }
-  {
-    // seek index1stLen: len = 2
-    TerarkIndex::KeyStat stat;
-    stat.numKeys = 256;
-    stat.commonPrefixLen = 0;
-    stat.minKeyLen = stat.maxKeyLen = 16;
-    byte_t arr[16] = { 0 };
-    arr[8] = 1;
-    stat.minKey.assign(arr, arr + 16);
-    arr[7] = 1; arr[8] = 0;
-    stat.maxKey.assign(arr, arr + 16);
-    size_t celen = size_t(-1);
-    assert(TerarkIndex::SeekCostEffectiveIndexLen(stat, celen));
-    assert(celen == 2);
-  }
-  {
-    // seek index1stLen: len = 3
-    TerarkIndex::KeyStat stat;
-    stat.numKeys = 1 << 16;
-    stat.commonPrefixLen = 0;
-    stat.minKeyLen = stat.maxKeyLen = 16;
-    byte_t arr[16] = { 0 };
-    arr[8] = 1;
-    stat.minKey.assign(arr, arr + 16);
-    arr[6] = 1; arr[8] = 0;
-    stat.maxKey.assign(arr, arr + 16);
-    size_t celen = size_t(-1);
-    assert(TerarkIndex::SeekCostEffectiveIndexLen(stat, celen));
-    assert(celen == 3);
-  }
-  {
-    // do select composite: il85_il85
-    TerarkIndex::KeyStat stat;
-    stat.numKeys = 100;
-    stat.commonPrefixLen = 0;
-    stat.minKeyLen = stat.maxKeyLen = 16;
-    char arr[16] = { 0 };
-    arr[7] = 1;
-    stat.minKey.assign(arr, arr + 16);
-    arr[7] = 14;
-    stat.maxKey.assign(arr, arr + 16);
-    auto factory = TerarkIndex::SelectFactory(stat, "");
-    assert(factory == f_il85_il85);
-  }
-  clear();
-}
->>>>>>> 3d437cd3
-
-  test_data_seek_short_target_uint();
-
-<<<<<<< HEAD
-  test_seek_cost_effective();
-=======
-int main_impl(int argc, char** argv) {
-  printf("EXAGGERATE\n");
->>>>>>> 3d437cd3
-
-  printf("///////////// str test\n");
-  test_il256_il256_str(standard_ascend);
-
-  test_il256_il256_str(standard_descend);
-
-  test_allone_il256_str(standard_ascend);
-  test_allone_il256_str(standard_descend);
-
-  test_allone_allzero_str(standard_allzero);
-
-  test_data_seek_short_target_str();
-
-  return 0;
+    return 0;
 }
 
 int main(int argc, char** argv) {
