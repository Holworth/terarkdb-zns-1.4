--- conflicted
+++ resolved
@@ -351,7 +351,6 @@
       int reduce_sorted_run_target = std::numeric_limits<int>::max();
       if (!has_map_compaction &&
           (c = PickTrivialMoveCompaction(cf_name, mutable_cf_options, vstorage,
-<<<<<<< HEAD
                                          log_buffer)) == nullptr &&
           table_cache_ != nullptr) {
 
@@ -370,50 +369,6 @@
                                              read_amp_target});
         reduce_sorted_run_target = std::min(max_sorted_run_size,
                                             reduce_sorted_run_target);
-=======
-                                         log_buffer)) != nullptr) {
-        reduce_sorted_run_target = size_t(-1);
-      } else if (table_cache_ != nullptr && sorted_runs.size() > 1 &&
-                 sorted_runs.size() <= reduce_sorted_run_target) {
-        size_t level_read_amp_count = 0;
-        for (auto& sr : sorted_runs) {
-          FileMetaData* f;
-          if (sr.level > 0) {
-            if (!vstorage->has_space_amplification(sr.level)) {
-              continue;
-            }
-            auto& level_files = vstorage->LevelFiles(sr.level);
-            if (level_files.size() > 1) {
-              // PickCompositeCompaction for rebuild map
-              reduce_sorted_run_target = size_t(-1);
-              break;
-            }
-            f = level_files.front();
-          } else {
-            if (sr.file->sst_purpose != kMapSst) {
-              continue;
-            }
-            f = sr.file;
-          }
-          std::shared_ptr<const TableProperties> porps;
-          auto s = table_cache_->GetTableProperties(
-              env_options_, *icmp_, f->fd, &porps,
-              mutable_cf_options.prefix_extractor.get(), false);
-          if (s.ok()) {
-            size_t read_amp =
-                GetSstReadAmp(porps->user_collected_properties).first;
-            if (read_amp > 1) {
-              level_read_amp_count += read_amp;
-            }
-          }
-        }
-        if (level_read_amp_count < reduce_sorted_run_target) {
-          reduce_sorted_run_target = std::max({
-              (size_t)mutable_cf_options.level0_file_num_compaction_trigger,
-              (size_t)ioptions_.num_levels,
-              sorted_runs.size()}) - 1;
-        }
->>>>>>> 76a74d36
       }
       if (int(sorted_runs.size()) > reduce_sorted_run_target &&
           (c = PickCompactionToReduceSortedRuns(
@@ -1305,13 +1260,8 @@
       GetCompressionOptions(ioptions_, vstorage, output_level);
   params.max_subcompactions = max_subcompactions;
   params.manual_compaction = true;
-<<<<<<< HEAD
   params.score = score;
   params.compaction_type = compaction_type;
-=======
-  params.map_compaction = map_compaction;
-  params.score = score;
->>>>>>> 76a74d36
   params.compaction_reason = CompactionReason::kFilesMarkedForCompaction;
 
   return new Compaction(std::move(params));
@@ -1431,29 +1381,15 @@
       }
       f = sr.file;
     }
-<<<<<<< HEAD
-    if (f->prop.read_amp >= max_read_amp) {
-      max_read_amp = f->prop.read_amp;
+    double level_read_amp = f->prop.read_amp;
+    double level_read_amp_ratio = 1. * level_read_amp / sr.size;
+    if (level_read_amp <= 1) {
+      level_read_amp_ratio = -level_read_amp_ratio;
+    }
+    if (level_read_amp_ratio >= max_read_amp_ratio) {
+      max_read_amp_ratio = level_read_amp_ratio;
       inputs.level = sr.level;
       inputs.files = {f};
-=======
-    std::shared_ptr<const TableProperties> porps;
-    auto s = table_cache_->GetTableProperties(
-        env_options_, *icmp_, f->fd, &porps,
-        mutable_cf_options.prefix_extractor.get(), false);
-    if (s.ok()) {
-      double level_read_amp =
-          GetSstReadAmp(porps->user_collected_properties).second;
-      double level_read_amp_ratio = 1. * level_read_amp / sr.size;
-      if (level_read_amp <= 1) {
-        level_read_amp_ratio = -level_read_amp_ratio;
-      }
-      if (level_read_amp_ratio >= max_read_amp_ratio) {
-        max_read_amp_ratio = level_read_amp_ratio;
-        inputs.level = sr.level;
-        inputs.files = {f};
-      }
->>>>>>> 76a74d36
     }
   }
   if (inputs.level == -1) {
@@ -1513,13 +1449,9 @@
     params.compression_opts =
         GetCompressionOptions(ioptions_, vstorage, inputs.level, true);
     params.max_subcompactions = max_subcompactions;
+    params.score = 0;
     params.partial_compaction = true;
-<<<<<<< HEAD
     params.compaction_type = compaction_type;
-=======
-    params.map_compaction = map_compaction;
-    params.score = 0;
->>>>>>> 76a74d36
     params.input_range = std::move(input_range);
     params.compaction_reason = CompactionReason::kCompositeAmplification;
 
@@ -1822,13 +1754,8 @@
                                                   kCompactionStyleUniversal);
     params.output_path_id = path_id;
     params.compression_opts = ioptions_.compression_opts;
-<<<<<<< HEAD
     params.score = 0;
     params.compaction_type = kMapCompaction;
-=======
-    params.map_compaction = true;
-    params.score = 0;
->>>>>>> 76a74d36
     return new Compaction(std::move(params));
   }
 
@@ -1971,14 +1898,10 @@
   params.compression =
       GetCompressionType(ioptions_, vstorage, mutable_cf_options, level, 1);
   params.compression_opts = GetCompressionOptions(ioptions_, vstorage, level);
+  params.score = 0;
   params.partial_compaction = true;
-<<<<<<< HEAD
   params.compaction_type = kKeyValueCompaction;
-=======
-  params.map_compaction = false;
-  params.score = 0;
   params.input_range = std::move(input_range);
->>>>>>> 76a74d36
   return new Compaction(std::move(params));
 }
 
@@ -2119,13 +2042,8 @@
   params.compression_opts = GetCompressionOptions(
       ioptions_, vstorage, start_level, enable_compression);
   params.max_subcompactions = 1;
-<<<<<<< HEAD
   params.score = score;
   params.compaction_type = kMapCompaction;
-=======
-  params.map_compaction = true;
-  params.score = score;
->>>>>>> 76a74d36
   params.compaction_reason = CompactionReason::kUniversalSortedRunNum;
 
   return new Compaction(std::move(params));
