//  Copyright (c) 2011-present, Facebook, Inc.  All rights reserved.
//  This source code is licensed under both the GPLv2 (found in the
//  COPYING file in the root directory) and Apache 2.0 License
//  (found in the LICENSE.Apache file in the root directory).
//
// Copyright (c) 2011 The LevelDB Authors. All rights reserved.
// Use of this source code is governed by a BSD-style license that can be
// found in the LICENSE file. See the AUTHORS file for names of contributors.

#include "db/compaction_job.h"

#include "table/iterator_wrapper.h"

#ifndef __STDC_FORMAT_MACROS
#define __STDC_FORMAT_MACROS
#endif

#include <inttypes.h>

#include <algorithm>
#include <deque>
#include <functional>
#include <list>
#include <memory>
#include <random>
#include <set>
#include <terark/util/function.hpp>
<<<<<<< HEAD
#include <terark/valvec.hpp>
=======
>>>>>>> 1e488087
#include <thread>
#include <utility>
#include <vector>

#include "db/builder.h"
#include "db/db_impl.h"
#include "db/db_iter.h"
#include "db/dbformat.h"
#include "db/error_handler.h"
#include "db/event_helpers.h"
#include "db/log_reader.h"
#include "db/log_writer.h"
#include "db/map_builder.h"
#include "db/memtable.h"
#include "db/memtable_list.h"
#include "db/merge_context.h"
#include "db/merge_helper.h"
#include "db/range_del_aggregator.h"
#include "db/version_set.h"
#include "monitoring/iostats_context_imp.h"
#include "monitoring/perf_context_imp.h"
#include "monitoring/thread_status_util.h"
#include "port/port.h"
#include "rocksdb/db.h"
#include "rocksdb/env.h"
#include "rocksdb/merge_operator.h"
#include "rocksdb/statistics.h"
#include "rocksdb/status.h"
#include "rocksdb/table.h"
#include "table/block.h"
#include "table/block_based_table_factory.h"
#include "table/get_context.h"
#include "table/merging_iterator.h"
#include "table/table_builder.h"
<<<<<<< HEAD
#include "util/async_task.h"
=======
#include "terark/valvec.hpp"
>>>>>>> 1e488087
#include "util/c_style_callback.h"
#include "util/coding.h"
#include "util/file_reader_writer.h"
#include "util/file_util.h"
#include "util/filename.h"
#include "util/log_buffer.h"
#include "util/logging.h"
#include "util/mutexlock.h"
#include "util/random.h"
#include "util/sst_file_manager_impl.h"
#include "util/stop_watch.h"
#include "util/string_util.h"
#include "util/sync_point.h"

namespace rocksdb {

const char* GetCompactionReasonString(CompactionReason compaction_reason) {
  switch (compaction_reason) {
    case CompactionReason::kUnknown:
      return "Unknown";
    case CompactionReason::kLevelL0FilesNum:
      return "LevelL0FilesNum";
    case CompactionReason::kLevelMaxLevelSize:
      return "LevelMaxLevelSize";
    case CompactionReason::kUniversalSizeAmplification:
      return "UniversalSizeAmplification";
    case CompactionReason::kUniversalSizeRatio:
      return "UniversalSizeRatio";
    case CompactionReason::kUniversalSortedRunNum:
      return "UniversalSortedRunNum";
    case CompactionReason::kFIFOMaxSize:
      return "FIFOMaxSize";
    case CompactionReason::kFIFOReduceNumFiles:
      return "FIFOReduceNumFiles";
    case CompactionReason::kFIFOTtl:
      return "FIFOTtl";
    case CompactionReason::kManualCompaction:
      return "ManualCompaction";
    case CompactionReason::kFilesMarkedForCompaction:
      return "FilesMarkedForCompaction";
    case CompactionReason::kBottommostFiles:
      return "BottommostFiles";
    case CompactionReason::kTtl:
      return "Ttl";
    case CompactionReason::kFlush:
      return "Flush";
    case CompactionReason::kExternalSstIngestion:
      return "ExternalSstIngestion";
    case CompactionReason::kCompositeAmplification:
      return "CompositeAmplification";
    case CompactionReason::kTrivialMoveLevel:
      return "TrivialMoveLevel";
    case CompactionReason::kGarbageCollection:
      return "GarbageCollection";
    case CompactionReason::kRangeDeletion:
      return "RangeDeletion";
    case CompactionReason::kNumOfReasons:
      // fall through
    default:
      assert(false);
      return "Invalid";
  }
}

// Maintains state for each sub-compaction
struct CompactionJob::SubcompactionState {
  const Compaction* compaction;
  std::unique_ptr<CompactionIterator> c_iter;

  // The boundaries of the key-range this compaction is interested in. No two
  // subcompactions may have overlapping key-ranges.
  // 'start' is inclusive, 'end' is exclusive, and nullptr means unbounded
  const Slice *start, *end;

  // actual range for this subcompaction
  InternalKey actual_start, actual_end;

  // The return status of this subcompaction
  Status status;

  // Files produced by this subcompaction
  struct Output {
    FileMetaData meta;

    // Same as user_collected_properties["User.Collected.Transient.Stat"].
    // Should be transient and do not save to SST, but the code is too
    // complex, so we DO SAVE it to SST, to avoid errors
    // std::string  stat_one;

    bool finished;
    std::shared_ptr<const TableProperties> table_properties;
  };
  std::string stat_all;

  // State kept for output being generated
  std::vector<Output> outputs;
  std::unique_ptr<WritableFileWriter> outfile;
  std::unique_ptr<TableBuilder> builder;
  Output* current_output() {
    if (outputs.empty()) {
      // This subcompaction's outptut could be empty if compaction was aborted
      // before this subcompaction had a chance to generate any output files.
      // When subcompactions are executed sequentially this is more likely and
      // will be particulalry likely for the later subcompactions to be empty.
      // Once they are run in parallel however it should be much rarer.
      return nullptr;
    } else {
      return &outputs.back();
    }
  }

  uint64_t current_output_file_size;

  // State during the subcompaction
  uint64_t total_bytes;
  uint64_t num_input_records;
  uint64_t num_output_records;
  CompactionJobStats compaction_job_stats;
  uint64_t approx_size;
  // An index that used to speed up ShouldStopBefore().
  size_t grandparent_index = 0;
  // The number of bytes overlapping between the current output and
  // grandparent files used in ShouldStopBefore().
  uint64_t overlapped_bytes = 0;
  // A flag determine whether the key has been seen in ShouldStopBefore()
  bool seen_key = false;
  std::string compression_dict;

  SubcompactionState(Compaction* c, const Slice* _start, const Slice* _end,
                     uint64_t size = 0)
      : compaction(c),
        start(_start),
        end(_end),
        outfile(nullptr),
        builder(nullptr),
        current_output_file_size(0),
        total_bytes(0),
        num_input_records(0),
        num_output_records(0),
        approx_size(size),
        grandparent_index(0),
        overlapped_bytes(0),
        seen_key(false),
        compression_dict() {
    assert(compaction != nullptr);
  }

  SubcompactionState(SubcompactionState&& o) { *this = std::move(o); }

  SubcompactionState& operator=(SubcompactionState&& o) {
    compaction = std::move(o.compaction);
    start = std::move(o.start);
    end = std::move(o.end);
    actual_start = std::move(o.actual_start);
    actual_end = std::move(o.actual_end);
    status = std::move(o.status);
    outputs = std::move(o.outputs);
    outfile = std::move(o.outfile);
    builder = std::move(o.builder);
    current_output_file_size = std::move(o.current_output_file_size);
    total_bytes = std::move(o.total_bytes);
    num_input_records = std::move(o.num_input_records);
    num_output_records = std::move(o.num_output_records);
    compaction_job_stats = std::move(o.compaction_job_stats);
    approx_size = std::move(o.approx_size);
    grandparent_index = std::move(o.grandparent_index);
    overlapped_bytes = std::move(o.overlapped_bytes);
    seen_key = std::move(o.seen_key);
    compression_dict = std::move(o.compression_dict);
    return *this;
  }

  // Because member unique_ptrs do not have these.
  SubcompactionState(const SubcompactionState&) = delete;

  SubcompactionState& operator=(const SubcompactionState&) = delete;

  // Returns true iff we should stop building the current output
  // before processing "internal_key".
  bool ShouldStopBefore(const Slice& internal_key, uint64_t curr_file_size) {
    const InternalKeyComparator* icmp =
        &compaction->column_family_data()->internal_comparator();
    const std::vector<FileMetaData*>& grandparents = compaction->grandparents();

    // Scan to find earliest grandparent file that contains key.
    while (grandparent_index < grandparents.size() &&
           icmp->Compare(internal_key,
                         grandparents[grandparent_index]->largest.Encode()) >
               0) {
      if (seen_key) {
        overlapped_bytes += grandparents[grandparent_index]->fd.GetFileSize();
      }
      assert(grandparent_index + 1 >= grandparents.size() ||
             icmp->Compare(grandparents[grandparent_index]->largest,
                           grandparents[grandparent_index + 1]->smallest) <= 0);
      grandparent_index++;
    }
    seen_key = true;

    if (overlapped_bytes + curr_file_size >
        compaction->max_compaction_bytes()) {
      // Too much overlap for current output; start new output
      overlapped_bytes = 0;
      return true;
    }

    return false;
  }
};

// Maintains state for the entire compaction
struct CompactionJob::CompactionState {
  Compaction* const compaction;

  // REQUIRED: subcompaction states are stored in order of increasing
  // key-range
  std::vector<SubcompactionState> sub_compact_states;
  Status status;

  uint64_t total_bytes;
  uint64_t num_input_records;
  uint64_t num_output_records;

  explicit CompactionState(Compaction* c)
      : compaction(c),
        total_bytes(0),
        num_input_records(0),
        num_output_records(0) {}

  size_t NumOutputFiles() {
    size_t total = 0;
    for (auto& s : sub_compact_states) {
      total += s.outputs.size();
    }
    return total;
  }

  Slice SmallestUserKey() {
    for (const auto& sub_compact_state : sub_compact_states) {
      if (sub_compact_state.status.ok() && !sub_compact_state.outputs.empty() &&
          sub_compact_state.outputs[0].finished) {
        return sub_compact_state.outputs[0].meta.smallest.user_key();
      }
    }
    // If there is no finished output, return an empty slice.
    return Slice(nullptr, 0);
  }

  Slice LargestUserKey() {
    for (auto it = sub_compact_states.rbegin(); it < sub_compact_states.rend();
         ++it) {
      if (it->status.ok() && !it->outputs.empty() &&
          it->current_output()->finished) {
        assert(it->current_output() != nullptr);
        return it->current_output()->meta.largest.user_key();
      }
    }
    // If there is no finished output, return an empty slice.
    return Slice(nullptr, 0);
  }
};

void CompactionJob::AggregateStatistics() {
  for (SubcompactionState& sc : compact_->sub_compact_states) {
    compact_->total_bytes += sc.total_bytes;
    compact_->num_input_records += sc.num_input_records;
    compact_->num_output_records += sc.num_output_records;
  }
  if (compaction_job_stats_) {
    for (SubcompactionState& sc : compact_->sub_compact_states) {
      compaction_job_stats_->Add(sc.compaction_job_stats);
    }
  }
}

CompactionJob::CompactionJob(
    int job_id, Compaction* compaction, const ImmutableDBOptions& db_options,
    const EnvOptions env_options, VersionSet* versions,
    const std::atomic<bool>* shutting_down,
    const SequenceNumber preserve_deletes_seqnum, LogBuffer* log_buffer,
    Directory* db_directory, Directory* output_directory, Statistics* stats,
    InstrumentedMutex* db_mutex, ErrorHandler* db_error_handler,
    std::vector<SequenceNumber> existing_snapshots,
    SequenceNumber earliest_write_conflict_snapshot,
    const SnapshotChecker* snapshot_checker, std::shared_ptr<Cache> table_cache,
    EventLogger* event_logger, bool paranoid_file_checks, bool measure_io_stats,
    const std::string& dbname, CompactionJobStats* compaction_job_stats)
    : job_id_(job_id),
      compact_(new CompactionState(compaction)),
      compaction_job_stats_(compaction_job_stats),
      compaction_stats_(compaction->compaction_reason(), 1),
      dbname_(dbname),
      db_options_(db_options),
      env_options_(env_options),
      env_(db_options.env),
      env_options_for_read_(
          env_->OptimizeForCompactionTableRead(env_options, db_options_)),
      versions_(versions),
      shutting_down_(shutting_down),
      preserve_deletes_seqnum_(preserve_deletes_seqnum),
      log_buffer_(log_buffer),
      db_directory_(db_directory),
      output_directory_(output_directory),
      stats_(stats),
      db_mutex_(db_mutex),
      db_error_handler_(db_error_handler),
      existing_snapshots_(std::move(existing_snapshots)),
      earliest_write_conflict_snapshot_(earliest_write_conflict_snapshot),
      snapshot_checker_(snapshot_checker),
      table_cache_(std::move(table_cache)),
      event_logger_(event_logger),
      bottommost_level_(false),
      paranoid_file_checks_(paranoid_file_checks),
      measure_io_stats_(measure_io_stats),
      write_hint_(Env::WLTH_NOT_SET) {
  assert(log_buffer_ != nullptr);
  const auto* cfd = compact_->compaction->column_family_data();
  ThreadStatusUtil::SetColumnFamily(cfd, cfd->ioptions()->env,
                                    db_options_.enable_thread_tracking);
  ThreadStatusUtil::SetThreadOperation(ThreadStatus::OP_COMPACTION);
  ReportStartedCompaction(compaction);
}

CompactionJob::~CompactionJob() {
  assert(compact_ == nullptr);
  ThreadStatusUtil::ResetThreadStatus();
}

void CompactionJob::ReportStartedCompaction(Compaction* compaction) {
  const auto* cfd = compact_->compaction->column_family_data();
  ThreadStatusUtil::SetColumnFamily(cfd, cfd->ioptions()->env,
                                    db_options_.enable_thread_tracking);

  ThreadStatusUtil::SetThreadOperationProperty(ThreadStatus::COMPACTION_JOB_ID,
                                               job_id_);

  ThreadStatusUtil::SetThreadOperationProperty(
      ThreadStatus::COMPACTION_INPUT_OUTPUT_LEVEL,
      (static_cast<uint64_t>(compact_->compaction->start_level()) << 32) +
          compact_->compaction->output_level());

  // In the current design, a CompactionJob is always created
  // for non-trivial compaction.
  assert(compaction->IsTrivialMove() == false ||
         compaction->is_manual_compaction() == true);

  ThreadStatusUtil::SetThreadOperationProperty(
      ThreadStatus::COMPACTION_PROP_FLAGS,
      compaction->is_manual_compaction() +
          (compaction->deletion_compaction() << 1));

  ThreadStatusUtil::SetThreadOperationProperty(
      ThreadStatus::COMPACTION_TOTAL_INPUT_BYTES,
      compaction->CalculateTotalInputSize());

  IOSTATS_RESET(bytes_written);
  IOSTATS_RESET(bytes_read);
  ThreadStatusUtil::SetThreadOperationProperty(
      ThreadStatus::COMPACTION_BYTES_WRITTEN, 0);
  ThreadStatusUtil::SetThreadOperationProperty(
      ThreadStatus::COMPACTION_BYTES_READ, 0);

  // Set the thread operation after operation properties
  // to ensure GetThreadList() can always show them all together.
  ThreadStatusUtil::SetThreadOperation(ThreadStatus::OP_COMPACTION);

  if (compaction_job_stats_) {
    compaction_job_stats_->is_manual_compaction =
        compaction->is_manual_compaction();
  }
}

void CompactionJob::Prepare(int& delta_bg_works) {
  AutoThreadOperationStageUpdater stage_updater(
      ThreadStatus::STAGE_COMPACTION_PREPARE);
  // Generate file_levels_ for compaction berfore making Iterator
  auto* c = compact_->compaction;
  assert(c->column_family_data() != nullptr);
  assert(c->column_family_data()->current()->storage_info()->NumLevelFiles(
             compact_->compaction->level()) > 0);
  auto& icmp = c->column_family_data()->internal_comparator();
  write_hint_ =
      c->column_family_data()->CalculateSSTWriteHint(c->output_level());
  // Is this compaction producing files at the bottommost level?
  bottommost_level_ = c->bottommost_level();

  if (c->compaction_type() != kMapCompaction && !c->input_range().empty()) {
    auto& input_range = c->input_range();
    size_t n = std::min((uint32_t)input_range.size(), c->max_subcompactions());
    boundaries_.resize(n * 2);
    auto uc = c->column_family_data()->user_comparator();
    std::nth_element(input_range.begin(), input_range.begin() + n,
                     input_range.end(), TERARK_CMP(weight, >));
    input_range.resize(n);
    // std::sort(input_range.begin(), input_range.end(),
    //           [&icmp](const SelectedRange& lhs, const SelectedRange& rhs) {
    //             return icmp.Compare(lhs.range.start, rhs.range.start) < 0;
    //           });
    terark::sort_a(input_range, TERARK_FIELD(start) < icmp);
    for (size_t i = 0; i < n; ++i) {
      Slice* start = &boundaries_[i * 2];
      Slice* end = &boundaries_[i * 2 + 1];
      *start = input_range[i].start;
      *end = input_range[i].limit;
      assert(input_range[i].include_start);
      if (uc->Compare(*start, c->GetSmallestUserKey()) == 0) {
        start = nullptr;
      }
      if (input_range[i].include_limit) {
        assert(uc->Compare(*end, c->GetLargestUserKey()) == 0);
        end = nullptr;
      }
      compact_->sub_compact_states.emplace_back(c, start, end);
    }
  } else if (c->ShouldFormSubcompactions()) {
    const uint64_t start_micros = env_->NowMicros();
    GenSubcompactionBoundaries(c->max_subcompactions());
    MeasureTime(stats_, SUBCOMPACTION_SETUP_TIME,
                env_->NowMicros() - start_micros);

    assert(sizes_.size() == boundaries_.size() + 1);

    for (size_t i = 0; i <= boundaries_.size(); i++) {
      Slice* start = i == 0 ? nullptr : &boundaries_[i - 1];
      Slice* end = i == boundaries_.size() ? nullptr : &boundaries_[i];
      compact_->sub_compact_states.emplace_back(c, start, end, sizes_[i]);
    }
    MeasureTime(stats_, NUM_SUBCOMPACTIONS_SCHEDULED,
                compact_->sub_compact_states.size());
  } else {
    compact_->sub_compact_states.emplace_back(c, nullptr, nullptr);
  }
  delta_bg_works = static_cast<int>(compact_->sub_compact_states.size() - 1);
}

struct RangeWithSize {
  Range range;
  uint64_t size;

  RangeWithSize(const Slice& a, const Slice& b, uint64_t s = 0)
      : range(a, b), size(s) {}
};

// Generates a histogram representing potential divisions of key ranges from
// the input. It adds the starting and/or ending keys of certain input files
// to the working set and then finds the approximate size of data in between
// each consecutive pair of slices. Then it divides these ranges into
// consecutive groups such that each group has a similar size.
void CompactionJob::GenSubcompactionBoundaries(int max_usable_threads) {
  auto* c = compact_->compaction;
  auto* cfd = c->column_family_data();
  const Comparator* cfd_comparator = cfd->user_comparator();
  std::vector<Slice> bounds;
  int start_lvl = c->start_level();
  int out_lvl = c->output_level();

  // Add the starting and/or ending key of certain input files as a potential
  // boundary
  for (size_t lvl_idx = 0; lvl_idx < c->num_input_levels(); lvl_idx++) {
    int lvl = c->level(lvl_idx);
    if (lvl >= start_lvl && lvl <= out_lvl) {
      const LevelFilesBrief* flevel = c->input_levels(lvl_idx);
      size_t num_files = flevel->num_files;

      if (num_files == 0) {
        continue;
      }

      if (lvl == 0) {
        // For level 0 add the starting and ending key of each file since the
        // files may have greatly differing key ranges (not range-partitioned)
        for (size_t i = 0; i < num_files; i++) {
          bounds.emplace_back(flevel->files[i].smallest_key);
          bounds.emplace_back(flevel->files[i].largest_key);
        }
      } else {
        // For all other levels add the smallest/largest key in the level to
        // encompass the range covered by that level
        bounds.emplace_back(flevel->files[0].smallest_key);
        bounds.emplace_back(flevel->files[num_files - 1].largest_key);
        if (lvl == out_lvl) {
          // For the last level include the starting keys of all files since
          // the last level is the largest and probably has the widest key
          // range. Since it's range partitioned, the ending key of one file
          // and the starting key of the next are very close (or identical).
          for (size_t i = 1; i < num_files; i++) {
            bounds.emplace_back(flevel->files[i].smallest_key);
          }
        }
        for (size_t i = 0; i < num_files; i++) {
          if (flevel->files[i].file_metadata->prop.is_map_sst()) {
            auto& dependence_map =
                c->input_version()->storage_info()->dependence_map();
            for (auto& dependence :
                 flevel->files[i].file_metadata->prop.dependence) {
              auto find = dependence_map.find(dependence.file_number);
              if (find == dependence_map.end()) {
                assert(false);
                continue;
              }
              bounds.emplace_back(find->second->smallest.Encode());
              bounds.emplace_back(find->second->largest.Encode());
            }
          }
        }
      }
    }
  }

  terark::sort_a(bounds, &ExtractUserKey < *cfd_comparator);

  // Remove duplicated entries from bounds
  bounds.resize(terark::unique_a(bounds, &ExtractUserKey == *cfd_comparator));

  // Combine consecutive pairs of boundaries into ranges with an approximate
  // size of data covered by keys in that range
  uint64_t sum = 0;
  std::vector<RangeWithSize> ranges;
  // Get input version from CompactionState since it's already referenced
  // earlier in SetInputVersioCompaction::SetInputVersion and will not change
  // when db_mutex_ is released below
  auto* v = compact_->compaction->input_version();
  for (auto it = bounds.begin();;) {
    const Slice a = *it;
    it++;

    if (it == bounds.end()) {
      break;
    }

    const Slice b = *it;

    // ApproximateSize could potentially create table reader iterator to seek
    // to the index block and may incur I/O cost in the process. Unlock db
    // mutex to reduce contention
    db_mutex_->Unlock();
    uint64_t size = versions_->ApproximateSize(v, a, b, start_lvl, out_lvl + 1);
    db_mutex_->Lock();
    ranges.emplace_back(a, b, size);
    sum += size;
  }

  // Group the ranges into subcompactions
  const double min_file_fill_percent = 4.0 / 5;
  int base_level = v->storage_info()->base_level();
  uint64_t max_output_files = static_cast<uint64_t>(std::ceil(
      sum / min_file_fill_percent /
      MaxFileSizeForLevel(
          *(c->mutable_cf_options()), out_lvl,
          c->immutable_cf_options()->compaction_style, base_level,
          c->immutable_cf_options()->level_compaction_dynamic_level_bytes)));
  int subcompactions =
      std::min({max_usable_threads, static_cast<int>(ranges.size()),
                static_cast<int>(c->max_subcompactions()),
                static_cast<int>(max_output_files)});

  if (subcompactions > 1) {
    double mean = sum * 1.0 / subcompactions;
    // Greedily add ranges to the subcompaction until the sum of the ranges'
    // sizes becomes >= the expected mean size of a subcompaction
    sum = 0;
    for (size_t i = 0; i < ranges.size() - 1; i++) {
      sum += ranges[i].size;
      if (subcompactions == 1) {
        // If there's only one left to schedule then it goes to the end so no
        // need to put an end boundary
        continue;
      }
      if (sum >= mean) {
        boundaries_.emplace_back(ExtractUserKey(ranges[i].range.limit));
        sizes_.emplace_back(sum);
        subcompactions--;
        sum = 0;
      }
    }
    sizes_.emplace_back(sum + ranges.back().size);
  } else {
    // Only one range so its size is the total sum of sizes computed above
    sizes_.emplace_back(sum);
  }
}

static std::shared_ptr<CompactionDispatcher> GetCmdLineDispatcher() {
  const char* cmdline = getenv("TerarkDB_compactionWorkerCommandLine");
  if (cmdline) {
    return NewCommandLineCompactionDispatcher(cmdline);
  }
  return {};
}

<<<<<<< HEAD
Status CompactionJob::Run(int& delta_bg_works) {
=======
Status CompactionJob::Run() {
  assert(!IsCompactionWorkerNode());
>>>>>>> 1e488087
  ColumnFamilyData* cfd = compact_->compaction->column_family_data();
  CompactionDispatcher* dispatcher = cfd->ioptions()->compaction_dispatcher;
  Compaction* c = compact_->compaction;
  if (!dispatcher) {
    static std::shared_ptr<CompactionDispatcher> command_line_dispatcher(
        GetCmdLineDispatcher());
    dispatcher = command_line_dispatcher.get();
  }
<<<<<<< HEAD
  if (dispatcher == nullptr ||
      compact_->compaction->compaction_type() != kKeyValueCompaction) {
    return RunSelf(delta_bg_works);
=======
  if (!dispatcher || c->compaction_type() != kKeyValueCompaction) {
    return RunSelf();
>>>>>>> 1e488087
  }
  Status s;
  const ImmutableCFOptions* iopt = c->immutable_cf_options();
  CompactionWorkerContext context;
  context.user_comparator = iopt->user_comparator->Name();
  if (iopt->merge_operator != nullptr) {
    context.merge_operator = iopt->merge_operator->Name();
    s = iopt->merge_operator->Serialize(&context.merge_operator_data.data);
    if (s.IsNotSupported()) {
      return RunSelf(delta_bg_works);
    } else if (!s.ok()) {
      return s;
    }
  }
  context.compaction_filter_context.is_full_compaction =
      c->is_full_compaction();
  context.compaction_filter_context.is_manual_compaction =
      c->is_manual_compaction();
  context.compaction_filter_context.column_family_id = cfd->GetID();
  if (auto cf = iopt->compaction_filter) {
    s = cf->Serialize(&context.compaction_filter_data.data);
    if (s.IsNotSupported()) {
      return RunSelf(delta_bg_works);
    } else if (!s.ok()) {
      return s;
    }
    context.compaction_filter = cf->Name();
  } else if (auto factory = iopt->compaction_filter_factory) {
    s = factory->Serialize(&context.compaction_filter_data.data);
    if (s.IsNotSupported()) {
      return RunSelf();
    } else if (!s.ok()) {
      return s;
    }
    context.compaction_filter_factory = factory->Name();
  }
  context.blob_size = c->mutable_cf_options()->blob_size;
  context.table_factory = iopt->table_factory->Name();
  s = iopt->table_factory->GetOptionString(&context.table_factory_options,
                                           "\n");
  if (s.IsNotSupported()) {
    return RunSelf(delta_bg_works);
  } else if (!s.ok()) {
    return s;
  }
  context.bloom_locality = iopt->bloom_locality;
  for (auto& p : iopt->cf_paths) {
    context.cf_paths.push_back(p.path);
  }
  if (auto pe = c->mutable_cf_options()->prefix_extractor.get()) {
    context.prefix_extractor = pe->Name();
    context.prefix_extractor_options = pe->GetOptionString();
  }
  context.last_sequence = versions_->LastSequence();
  context.earliest_write_conflict_snapshot = earliest_write_conflict_snapshot_;
  context.preserve_deletes_seqnum = preserve_deletes_seqnum_;
  auto& dependence_map = c->input_version()->storage_info()->dependence_map();
  for (auto& pair : dependence_map) {
    context.file_metadata.emplace_back(pair.first, *pair.second);
  }
  for (auto& files : *c->inputs()) {
    for (auto& f : files.files) {
      if (dependence_map.count(f->fd.GetNumber()) == 0) {
        context.file_metadata.emplace_back(f->fd.GetNumber(), *f);
      }
      context.inputs.emplace_back(files.level, f->fd.GetNumber());
    }
  }
  context.cf_name = cfd->GetName();
  context.target_file_size = c->max_output_file_size();
  context.compression = c->output_compression();
  context.compression_opts = c->output_compression_opts();
  context.existing_snapshots = existing_snapshots_;
  context.smallest_user_key = c->GetSmallestUserKey();
  context.largest_user_key = c->GetLargestUserKey();
  context.level = c->level();
  context.number_levels = iopt->num_levels;
  context.bottommost_level = c->bottommost_level();
  context.allow_ingest_behind = iopt->allow_ingest_behind;
  context.preserve_deletes = iopt->preserve_deletes;
  for (auto& collector : *cfd->int_tbl_prop_collector_factories()) {
    std::string param;
    if (collector->NeedSerialize()) {
      collector->Serialize(&param);
    }
    context.int_tbl_prop_collector_factories.push_back(
        {collector->Name(), {std::move(param)}});
  }
  std::vector<std::function<CompactionWorkerResult()>> results_fn;
  for (const auto& state : compact_->sub_compact_states) {
    if (state.start != nullptr) {
      context.has_start = true;
      context.start = *state.start;
    } else {
      context.has_start = false;
      context.start.clear();
    }
    if (state.end != nullptr) {
      context.has_end = true;
      context.end = *state.end;
    } else {
      context.has_end = false;
      context.end.clear();
    }
    results_fn.emplace_back(dispatcher->StartCompaction(context));
  }
  Status status = Status::Corruption();
  for (size_t i = 0; i < compact_->sub_compact_states.size(); ++i) {
    auto& sub_compact = compact_->sub_compact_states[i];
    CompactionWorkerResult result;
#if defined(NDEBUG)
    try {
#endif
      result = results_fn[i]();
      sub_compact.status = std::move(result.status);
      s = sub_compact.status;
      if (s.ok()) {
        sub_compact.stat_all = std::move(result.stat_all);
        for (auto& file_info : result.files) {
          uint64_t file_number = versions_->NewFileNumber();
          std::string fname = TableFileName(cfd->ioptions()->cf_paths,
                                            file_number, c->output_path_id());
          env_->RenameFile(file_info.file_name, fname);
          sub_compact.outputs.emplace_back();
          auto& output = sub_compact.outputs.back();
          output.meta.fd = FileDescriptor(
              file_number, c->output_path_id(), file_info.file_size,
              file_info.smallest_seqno, file_info.largest_seqno);
          output.meta.smallest = std::move(file_info.smallest);
          output.meta.largest = std::move(file_info.largest);
          output.meta.marked_for_compaction = file_info.marked_for_compaction;
          // output.stat_one = std::move(file_info.stat_one);
          std::unique_ptr<rocksdb::RandomAccessFile> file;
          s = env_->NewRandomAccessFile(fname, &file, env_options_);
          if (!s.ok()) {
            break;
          }
          std::unique_ptr<rocksdb::RandomAccessFileReader> file_reader(
              new rocksdb::RandomAccessFileReader(std::move(file), fname,
                                                  env_));
          std::unique_ptr<rocksdb::TableReader> reader;
          TableReaderOptions table_reader_options(
              *c->immutable_cf_options(),
              c->mutable_cf_options()->prefix_extractor.get(), env_options_,
              c->immutable_cf_options()->internal_comparator);
          s = c->immutable_cf_options()->table_factory->NewTableReader(
              table_reader_options, std::move(file_reader),
              output.meta.fd.file_size, &reader, false);
          if (!s.ok()) {
            break;
          }
          output.table_properties = reader->GetTableProperties();
          auto tp = output.table_properties.get();
          output.meta.prop.num_entries = tp->num_entries;
          output.meta.prop.num_deletions = tp->num_deletions;
          output.meta.prop.raw_key_size = tp->raw_key_size;
          output.meta.prop.raw_value_size = tp->raw_value_size;
          output.meta.prop.flags |= tp->num_range_deletions > 0
                                        ? 0
                                        : TablePropertyCache::kNoRangeDeletions;
          output.meta.prop.flags |=
              tp->snapshots.empty() ? 0 : TablePropertyCache::kHasSnapshots;
          output.meta.prop.purpose = tp->purpose;
          output.meta.prop.max_read_amp = tp->max_read_amp;
          output.meta.prop.read_amp = tp->read_amp;
          output.meta.prop.dependence = tp->dependence;
          output.meta.prop.inheritance_chain = tp->inheritance_chain;
          output.finished = true;
          c->AddOutputTableFileNumber(file_number);
        }
        if (s.ok()) {
          sub_compact.actual_start = std::move(result.actual_start);
          sub_compact.actual_end = std::move(result.actual_end);
        }
      }
      if (s.ok()) {
        status = Status::OK();
      } else {
        ROCKS_LOG_ERROR(
            db_options_.info_log,
            "[%s] [JOB %d] remote sub_compact failed with status = %s",
            sub_compact.compaction->column_family_data()->GetName().c_str(),
            job_id_, s.ToString().c_str());
        LogFlush(db_options_.info_log);
        if (!status.ok()) {
          status = s;
        }
      }
#if defined(NDEBUG)
    } catch (const std::exception& ex) {
      ROCKS_LOG_ERROR(
          db_options_.info_log,
          "[%s] [JOB %d] remote sub_compact failed with exception = %s",
          sub_compact.compaction->column_family_data()->GetName().c_str(),
          job_id_, ex.what());
      LogFlush(db_options_.info_log);
      if (!status.ok()) {
        status = Status::Corruption("remote sub_compact failed with exception",
                                    ex.what());
      }
    }
#endif
  }
  if (status.ok()) {
    status = VerifyFiles();
  }
  return status;
}

Status CompactionJob::RunSelf(int& delta_bg_works) {
  AutoThreadOperationStageUpdater stage_updater(
      ThreadStatus::STAGE_COMPACTION_RUN);
  TEST_SYNC_POINT("CompactionJob::Run():Start");
  log_buffer_->FlushBufferToLog();
  LogCompaction();

  const size_t num_threads = compact_->sub_compact_states.size();
  assert(num_threads > 0);
  const uint64_t start_micros = env_->NowMicros();
      
  if (compact_->compaction->compaction_type() != kMapCompaction) {
    // map compact don't need multithreads
    std::vector<ProcessArg> vec_process_arg(num_threads);
    for (size_t i = 0; i < num_threads - 1; i++) {
      vec_process_arg[i].job = this;
      vec_process_arg[i].task_id = i;
      env_->Schedule(&CompactionJob::CallProcessCompaction, &vec_process_arg[i],
                     rocksdb::Env::LOW, this, nullptr);
    }
    ProcessCompaction(&compact_->sub_compact_states.back());
    for (size_t i = 0; i < num_threads - 1; i++) {
      vec_process_arg[i].finished.get_future().wait();
    }
  } else {
    assert(num_threads == 1);
  }

  compaction_stats_.micros = env_->NowMicros() - start_micros;
  MeasureTime(stats_, COMPACTION_TIME, compaction_stats_.micros);
  delta_bg_works = static_cast<int>(compact_->sub_compact_states.size() - 1);
  TEST_SYNC_POINT("CompactionJob::Run:BeforeVerify");

  // Check if any thread encountered an error during execution
  Status status;
  for (const auto& state : compact_->sub_compact_states) {
    if (!state.status.ok()) {
      status = state.status;
      break;
    }
  }

  if (status.ok() && output_directory_) {
    status = output_directory_->Fsync();
  }

  if (status.ok()) {
    status = VerifyFiles();
  }

  // Finish up all book-keeping to unify the subcompaction results
  AggregateStatistics();
  UpdateCompactionStats();
  RecordCompactionIOStats();
  LogFlush(db_options_.info_log);
  TEST_SYNC_POINT("CompactionJob::Run():End");

  compact_->status = status;
  return status;
}

Status CompactionJob::VerifyFiles() {
  std::vector<port::Thread> thread_pool;
  std::vector<const FileMetaData*> files_meta;
  for (const auto& state : compact_->sub_compact_states) {
    for (const auto& output : state.outputs) {
      files_meta.emplace_back(&output.meta);
    }
  }
  if (files_meta.empty()) {
    return Status::OK();
  }
  ColumnFamilyData* cfd = compact_->compaction->column_family_data();
  auto prefix_extractor =
      compact_->compaction->mutable_cf_options()->prefix_extractor.get();
  std::atomic<size_t> next_file_meta_idx(0);

  auto verify_table = [&]() {
    while (true) {
      size_t file_idx = next_file_meta_idx.fetch_add(1);
      if (file_idx >= files_meta.size()) {
        return Status::OK();
      }
      // Use empty depend files to disable map or link sst forward calls.
      // depend files will build in InstallCompactionResults
      DependenceMap empty_dependence_map;
      // Verify that the table is usable
      // We set for_compaction to false and don't OptimizeForCompactionTableRead
      // here because this is a special case after we finish the table building
      // No matter whether use_direct_io_for_flush_and_compaction is true,
      // we will regard this verification as user reads since the goal is
      // to cache it here for further user reads
      auto output_level = compact_->compaction->output_level();
      InternalIterator* iter = cfd->table_cache()->NewIterator(
          ReadOptions(), env_options_, cfd->internal_comparator(),
          *files_meta[file_idx], empty_dependence_map,
          nullptr /* range_del_agg */, prefix_extractor, nullptr,
          output_level == -1
              ? nullptr
              : cfd->internal_stats()->GetFileReadHist(output_level),
          false, nullptr /* arena */, false /* skip_filters */, output_level);
      auto s = iter->status();

      if (s.ok() && paranoid_file_checks_) {
        for (iter->SeekToFirst(); iter->Valid(); iter->Next()) {
        }
        s = iter->status();
      }

      delete iter;

      if (!s.ok()) {
        return s;
      }
    }
  };
  size_t thread_count =
      std::min(files_meta.size(), compact_->sub_compact_states.size());
  std::vector<std::unique_ptr<AsyncTask<Status>>> vec_task;
  if (thread_count > 1) {
    vec_task.resize(thread_count - 1);
    for (size_t i = 0; i < thread_count - 1; ++i) {
      vec_task[i] = std::unique_ptr<AsyncTask<Status>>(
          new AsyncTask<Status>(verify_table));
      env_->Schedule(c_style_callback(*(vec_task[i])), vec_task[i].get());
    }
  }
  Status s = verify_table();
  for (auto& task : vec_task) {
    task.get()->future.wait();
  }
  if (s.ok()) {
    for (auto& task : vec_task) {
      if (!(s = task.get()->future.get()).ok()) {
        return s;
      }
    }
  }
  return s;
}

Status CompactionJob::Install(const MutableCFOptions& mutable_cf_options) {
  AutoThreadOperationStageUpdater stage_updater(
      ThreadStatus::STAGE_COMPACTION_INSTALL);
  db_mutex_->AssertHeld();
  Status status = compact_->status;
  ColumnFamilyData* cfd = compact_->compaction->column_family_data();
  if (compact_->compaction->output_level() != -1) {
    cfd->internal_stats()->AddCompactionStats(
        compact_->compaction->output_level(), compaction_stats_);
  }

  if (status.ok()) {
    status = InstallCompactionResults(mutable_cf_options);
  }
  VersionStorageInfo::LevelSummaryStorage tmp;
  auto vstorage = cfd->current()->storage_info();
  const auto& stats = compaction_stats_;

  double read_write_amp = 0.0;
  double write_amp = 0.0;
  double bytes_read_per_sec = 0;
  double bytes_written_per_sec = 0;

  if (stats.bytes_read_non_output_levels > 0) {
    read_write_amp = (stats.bytes_written + stats.bytes_read_output_level +
                      stats.bytes_read_non_output_levels) /
                     static_cast<double>(stats.bytes_read_non_output_levels);
    write_amp = stats.bytes_written /
                static_cast<double>(stats.bytes_read_non_output_levels);
  }
  if (stats.micros > 0) {
    bytes_read_per_sec =
        (stats.bytes_read_non_output_levels + stats.bytes_read_output_level) /
        static_cast<double>(stats.micros);
    bytes_written_per_sec =
        stats.bytes_written / static_cast<double>(stats.micros);
  }

  ROCKS_LOG_BUFFER(
      log_buffer_,
      "[%s] compacted to: %s, MB/sec: %.1f rd, %.1f wr, level %d, "
      "files in(%d, %d) out(%d) "
      "MB in(%.1f, %.1f) out(%.1f), read-write-amplify(%.1f) "
      "write-amplify(%.1f) %s, records in: %" PRIu64
      ", records dropped: %" PRIu64 " output_compression: %s\n",
      cfd->GetName().c_str(), vstorage->LevelSummary(&tmp), bytes_read_per_sec,
      bytes_written_per_sec, compact_->compaction->output_level(),
      stats.num_input_files_in_non_output_levels,
      stats.num_input_files_in_output_level, stats.num_output_files,
      stats.bytes_read_non_output_levels / 1048576.0,
      stats.bytes_read_output_level / 1048576.0,
      stats.bytes_written / 1048576.0, read_write_amp, write_amp,
      status.ToString().c_str(), stats.num_input_records,
      stats.num_dropped_records,
      CompressionTypeToString(compact_->compaction->output_compression())
          .c_str());

  UpdateCompactionJobStats(stats);

  auto stream = event_logger_->LogToBuffer(log_buffer_);
  stream << "job" << job_id_ << "event"
         << "compaction_finished"
         << "compaction_time_micros" << compaction_stats_.micros
         << "output_level" << compact_->compaction->output_level()
         << "num_output_files" << compact_->NumOutputFiles()
         << "total_output_size" << compact_->total_bytes << "num_input_records"
         << compact_->num_input_records << "num_output_records"
         << compact_->num_output_records << "num_subcompactions"
         << compact_->sub_compact_states.size() << "output_compression"
         << CompressionTypeToString(compact_->compaction->output_compression());

  if (compaction_job_stats_ != nullptr) {
    stream << "num_single_delete_mismatches"
           << compaction_job_stats_->num_single_del_mismatch;
    stream << "num_single_delete_fallthrough"
           << compaction_job_stats_->num_single_del_fallthru;
  }

  if (measure_io_stats_ && compaction_job_stats_ != nullptr) {
    stream << "file_write_nanos" << compaction_job_stats_->file_write_nanos;
    stream << "file_range_sync_nanos"
           << compaction_job_stats_->file_range_sync_nanos;
    stream << "file_fsync_nanos" << compaction_job_stats_->file_fsync_nanos;
    stream << "file_prepare_write_nanos"
           << compaction_job_stats_->file_prepare_write_nanos;
  }

  stream << "lsm_state";
  stream.StartArray();
  for (int level = 0; level < vstorage->num_levels(); ++level) {
    if (vstorage->LevelFiles(level).size() == 1 &&
        vstorage->LevelFiles(level).front()->prop.is_map_sst()) {
      stream << std::to_string(
          vstorage->LevelFiles(level).front()->prop.num_entries);
    } else {
      stream << vstorage->NumLevelFiles(level);
    }
  }
  stream.EndArray();

  CleanupCompaction();
  return status;
}

void CompactionJob::ProcessCompaction(SubcompactionState* sub_compact) {
  // SetThreadSched(kSchedIdle);
  switch (sub_compact->compaction->compaction_type()) {
    case kKeyValueCompaction:
      ProcessKeyValueCompaction(sub_compact);
      break;
    case kMapCompaction:
      assert(false);
      break;
    case kGarbageCollection:
      ProcessGarbageCollection(sub_compact);
      break;
    default:
      assert(false);
      break;
  }
  // SetThreadSched(kSchedOther);
}

void CompactionJob::ProcessKeyValueCompaction(SubcompactionState* sub_compact) {
  assert(sub_compact != nullptr);
  ColumnFamilyData* cfd = sub_compact->compaction->column_family_data();
  CompactionRangeDelAggregator range_del_agg(&cfd->internal_comparator(),
                                             existing_snapshots_);

  // Although the v2 aggregator is what the level iterator(s) know about,
  // the AddTombstones calls will be propagated down to the v1 aggregator.
  std::unique_ptr<InternalIterator> input(versions_->MakeInputIterator(
      sub_compact->compaction, &range_del_agg, env_options_for_read_));

  AutoThreadOperationStageUpdater stage_updater(
      ThreadStatus::STAGE_COMPACTION_PROCESS_KV);

  // I/O measurement variables
  PerfLevel prev_perf_level = PerfLevel::kEnableTime;
  const uint64_t kRecordStatsEvery = 1000;
  uint64_t prev_write_nanos = 0;
  uint64_t prev_fsync_nanos = 0;
  uint64_t prev_range_sync_nanos = 0;
  uint64_t prev_prepare_write_nanos = 0;
  if (measure_io_stats_) {
    prev_perf_level = GetPerfLevel();
    SetPerfLevel(PerfLevel::kEnableTime);
    prev_write_nanos = IOSTATS(write_nanos);
    prev_fsync_nanos = IOSTATS(fsync_nanos);
    prev_range_sync_nanos = IOSTATS(range_sync_nanos);
    prev_prepare_write_nanos = IOSTATS(prepare_write_nanos);
  }

  const MutableCFOptions* mutable_cf_options =
      sub_compact->compaction->mutable_cf_options();

  // To build compression dictionary, we sample the first output file, assuming
  // it'll reach the maximum length. We optionally pass these samples through
  // zstd's dictionary trainer, or just use them directly. Then, the dictionary
  // is used for compressing subsequent output files in the same subcompaction.
  const bool kUseZstdTrainer =
      sub_compact->compaction->output_compression_opts().zstd_max_train_bytes >
      0;
  const size_t kSampleBytes =
      kUseZstdTrainer
          ? sub_compact->compaction->output_compression_opts()
                .zstd_max_train_bytes
          : sub_compact->compaction->output_compression_opts().max_dict_bytes;
  const int kSampleLenShift = 6;  // 2^6 = 64-byte samples
  std::set<size_t> sample_begin_offsets;
  if (bottommost_level_ && kSampleBytes > 0) {
    const size_t kMaxSamples = kSampleBytes >> kSampleLenShift;
    const size_t kOutFileLen = static_cast<size_t>(MaxFileSizeForLevel(
        *mutable_cf_options, std::max(compact_->compaction->output_level(), 0),
        cfd->ioptions()->compaction_style,
        compact_->compaction->GetInputBaseLevel(),
        cfd->ioptions()->level_compaction_dynamic_level_bytes));
    if (kOutFileLen != port::kMaxSizet) {
      const size_t kOutFileNumSamples = kOutFileLen >> kSampleLenShift;
      Random64 generator{versions_->NewFileNumber()};
      for (size_t i = 0; i < kMaxSamples; ++i) {
        sample_begin_offsets.insert(
            static_cast<size_t>(generator.Uniform(kOutFileNumSamples))
            << kSampleLenShift);
      }
    }
  }

  auto compaction_filter = cfd->ioptions()->compaction_filter;
  std::unique_ptr<CompactionFilter> compaction_filter_from_factory = nullptr;
  if (compaction_filter == nullptr) {
    compaction_filter_from_factory =
        sub_compact->compaction->CreateCompactionFilter();
    compaction_filter = compaction_filter_from_factory.get();
  }
  MergeHelper merge(
      env_, cfd->user_comparator(), cfd->ioptions()->merge_operator,
      compaction_filter, db_options_.info_log.get(),
      false /* internal key corruption is expected */,
      existing_snapshots_.empty() ? 0 : existing_snapshots_.back(),
      snapshot_checker_, compact_->compaction->level(),
      db_options_.statistics.get(), shutting_down_);

  TEST_SYNC_POINT("CompactionJob::Run():Inprogress");

  const Slice* start = sub_compact->start;
  const Slice* end = sub_compact->end;
  if (start != nullptr) {
    sub_compact->actual_start.SetMinPossibleForUserKey(*start);
    input->Seek(sub_compact->actual_start.Encode());
  } else {
    sub_compact->actual_start.SetMinPossibleForUserKey(
        sub_compact->compaction->GetSmallestUserKey());
    input->SeekToFirst();
  }

  Status status;
  sub_compact->c_iter.reset(new CompactionIterator(
      input.get(), sub_compact->compaction->input_version(), end,
      cfd->user_comparator(), &merge, versions_->LastSequence(),
      &existing_snapshots_, earliest_write_conflict_snapshot_,
      snapshot_checker_, env_, ShouldReportDetailedTime(env_, stats_), false,
      &range_del_agg, sub_compact->compaction, mutable_cf_options->blob_size,
      compaction_filter, shutting_down_, preserve_deletes_seqnum_));
  auto c_iter = sub_compact->c_iter.get();
  c_iter->SeekToFirst();

  struct SecondPassIterStorage {
    std::aligned_storage<sizeof(CompactionRangeDelAggregator),
                         alignof(CompactionRangeDelAggregator)>::type
        range_del_agg;
    std::unique_ptr<CompactionFilter> compaction_filter_holder;
    const CompactionFilter* compaction_filter;
    std::aligned_storage<sizeof(MergeHelper), alignof(MergeHelper)>::type merge;
    std::unique_ptr<InternalIterator> input;

    ~SecondPassIterStorage() {
      if (input) {
        input.reset();
        auto merge_ptr = reinterpret_cast<MergeHelper*>(&merge);
        merge_ptr->~MergeHelper();
        compaction_filter_holder.reset();
        auto range_del_agg_ptr =
            reinterpret_cast<CompactionRangeDelAggregator*>(&range_del_agg);
        range_del_agg_ptr->~CompactionRangeDelAggregator();
      }
    }
  } second_pass_iter_storage;

  auto make_compaction_iterator = [&] {
    auto range_del_agg_ptr = new (&second_pass_iter_storage.range_del_agg)
        CompactionRangeDelAggregator(&cfd->internal_comparator(),
                                     existing_snapshots_);
    second_pass_iter_storage.compaction_filter =
        cfd->ioptions()->compaction_filter;
    if (second_pass_iter_storage.compaction_filter == nullptr) {
      second_pass_iter_storage.compaction_filter_holder =
          sub_compact->compaction->CreateCompactionFilter();
      second_pass_iter_storage.compaction_filter =
          second_pass_iter_storage.compaction_filter_holder.get();
    }
    auto merge_ptr = new (&second_pass_iter_storage.merge) MergeHelper(
        env_, cfd->user_comparator(), cfd->ioptions()->merge_operator,
        second_pass_iter_storage.compaction_filter, db_options_.info_log.get(),
        false /* internal key corruption is expected */,
        existing_snapshots_.empty() ? 0 : existing_snapshots_.back(),
        snapshot_checker_, compact_->compaction->level(),
        db_options_.statistics.get(), shutting_down_);
    second_pass_iter_storage.input.reset(versions_->MakeInputIterator(
        sub_compact->compaction, range_del_agg_ptr, env_options_for_read_));
    return new CompactionIterator(
        second_pass_iter_storage.input.get(),
        sub_compact->compaction->input_version(), end, cfd->user_comparator(),
        merge_ptr, versions_->LastSequence(), &existing_snapshots_,
        earliest_write_conflict_snapshot_, snapshot_checker_, env_, false,
        false, range_del_agg_ptr, sub_compact->compaction,
        mutable_cf_options->blob_size,
        second_pass_iter_storage.compaction_filter, shutting_down_,
        preserve_deletes_seqnum_);
  };
  std::unique_ptr<InternalIterator> second_pass_iter(
      NewCompactionIterator(c_style_callback(make_compaction_iterator),
                            &make_compaction_iterator, start));
  if (c_iter->Valid() && sub_compact->compaction->output_level() != 0) {
    // ShouldStopBefore() maintains state based on keys processed so far. The
    // compaction loop always calls it on the "next" key, thus won't tell it the
    // first key. So we do that here.
    sub_compact->ShouldStopBefore(c_iter->key(),
                                  sub_compact->current_output_file_size);
  }
  const auto& c_iter_stats = c_iter->iter_stats();
  auto sample_begin_offset_iter = sample_begin_offsets.cbegin();
  // data_begin_offset and dict_sample_data are only valid while generating
  // dictionary from the first output file.
  size_t data_begin_offset = 0;
  std::string dict_sample_data;
  // single_output don't need sample
  if (!sub_compact->compaction->partial_compaction()) {
    dict_sample_data.reserve(kSampleBytes);
  }
  std::unordered_map<uint64_t, uint64_t> dependence;

  while (status.ok() && !cfd->IsDropped() && c_iter->Valid()) {
    // Invariant: c_iter.status() is guaranteed to be OK if c_iter->Valid()
    // returns true.
    const Slice& key = c_iter->key();
    const LazyBuffer& value = c_iter->value();
    if (c_iter->ikey().type == kTypeValueIndex ||
        c_iter->ikey().type == kTypeMergeIndex) {
      assert(value.file_number() != uint64_t(-1));
      auto ib = dependence.emplace(value.file_number(), 1);
      if (!ib.second) {
        ++ib.first->second;
      }
    }

    assert(end == nullptr ||
           cfd->user_comparator()->Compare(c_iter->user_key(), *end) < 0);
    if (c_iter_stats.num_input_records % kRecordStatsEvery ==
        kRecordStatsEvery - 1) {
      RecordDroppedKeys(c_iter_stats, &sub_compact->compaction_job_stats);
      c_iter->ResetRecordCounts();
      RecordCompactionIOStats();
    }

    // Open output file if necessary
    if (sub_compact->builder == nullptr) {
      status = OpenCompactionOutputFile(sub_compact);
      if (!status.ok()) {
        break;
      }
      sub_compact->builder->SetSecondPassIterator(second_pass_iter.get());
    }
    assert(sub_compact->builder != nullptr);
    assert(sub_compact->current_output() != nullptr);
    status = sub_compact->builder->Add(key, value);
    if (!status.ok()) {
      break;
    }
    sub_compact->current_output_file_size = sub_compact->builder->FileSize();
    sub_compact->current_output()->meta.UpdateBoundaries(
        key, c_iter->ikey().sequence);
    sub_compact->num_output_records++;

    // partial_compaction always output single sst, don't need sample
    if (!sub_compact->compaction->partial_compaction() &&
        sub_compact->outputs.size() == 1) {  // first output file
      // Check if this key/value overlaps any sample intervals; if so, appends
      // overlapping portions to the dictionary.
      status = value.fetch();
      if (!status.ok()) {
        break;
      }
      for (const auto& data_elmt : {key, value.slice()}) {
        size_t data_end_offset = data_begin_offset + data_elmt.size();
        while (sample_begin_offset_iter != sample_begin_offsets.cend() &&
               *sample_begin_offset_iter < data_end_offset) {
          size_t sample_end_offset =
              *sample_begin_offset_iter + (1 << kSampleLenShift);
          // Invariant: Because we advance sample iterator while processing the
          // data_elmt containing the sample's last byte, the current sample
          // cannot end before the current data_elmt.
          assert(data_begin_offset < sample_end_offset);

          size_t data_elmt_copy_offset, data_elmt_copy_len;
          if (*sample_begin_offset_iter <= data_begin_offset) {
            // The sample starts before data_elmt starts, so take bytes starting
            // at the beginning of data_elmt.
            data_elmt_copy_offset = 0;
          } else {
            // data_elmt starts before the sample starts, so take bytes starting
            // at the below offset into data_elmt.
            data_elmt_copy_offset =
                *sample_begin_offset_iter - data_begin_offset;
          }
          if (sample_end_offset <= data_end_offset) {
            // The sample ends before data_elmt ends, so take as many bytes as
            // needed.
            data_elmt_copy_len =
                sample_end_offset - (data_begin_offset + data_elmt_copy_offset);
          } else {
            // data_elmt ends before the sample ends, so take all remaining
            // bytes in data_elmt.
            data_elmt_copy_len =
                data_end_offset - (data_begin_offset + data_elmt_copy_offset);
          }
          dict_sample_data.append(&data_elmt.data()[data_elmt_copy_offset],
                                  data_elmt_copy_len);
          if (sample_end_offset > data_end_offset) {
            // Didn't finish sample. Try to finish it with the next data_elmt.
            break;
          }
          // Next sample may require bytes from same data_elmt.
          sample_begin_offset_iter++;
        }
        data_begin_offset = data_end_offset;
      }
    }

    // Close output file if it is big enough. Two possibilities determine it's
    // time to close it: (1) the current key should be this file's last key, (2)
    // the next key should not be in this file.
    //
    // TODO(aekmekji): determine if file should be closed earlier than this
    // during subcompactions (i.e. if output size, estimated by input size, is
    // going to be 1.2MB and max_output_file_size = 1MB, prefer to have 0.6MB
    // and 0.6MB instead of 1MB and 0.2MB)
    bool output_file_ended = false;
    Status input_status;
    if (sub_compact->compaction->max_output_file_size() != 0 &&
        sub_compact->current_output_file_size >=
            sub_compact->compaction->max_output_file_size()) {
      // (1) this key terminates the file. For historical reasons, the iterator
      // status before advancing will be given to FinishCompactionOutputFile().
      input_status = input->status();
      output_file_ended = true;
    }
    c_iter->Next();
    if (!output_file_ended && c_iter->Valid() &&
        sub_compact->compaction->max_output_file_size() != 0 &&
        sub_compact->ShouldStopBefore(c_iter->key(),
                                      sub_compact->current_output_file_size) &&
        sub_compact->builder != nullptr) {
      // (2) this key belongs to the next file. For historical reasons, the
      // iterator status after advancing will be given to
      // FinishCompactionOutputFile().
      input_status = input->status();
      output_file_ended = true;
    }
    const Slice* next_key = nullptr;
    if (output_file_ended) {
      assert(sub_compact->compaction->max_output_file_size() != 0);
      if (c_iter->Valid()) {
        next_key = &c_iter->key();
      }
      // compaction_picker use user_key boundary, single user_key in multi
      // sst will make picker pick one or more unnecessary sst file(s) ???
      if (next_key != nullptr &&
          cfd->user_comparator()->Compare(
              ExtractUserKey(*next_key),
              sub_compact->outputs.back().meta.largest.user_key()) == 0) {
        output_file_ended = false;
      }
    }
    if (output_file_ended) {
      CompactionIterationStats range_del_out_stats;
      status = FinishCompactionOutputFile(input_status, sub_compact,
                                          &range_del_agg, &range_del_out_stats,
                                          dependence, {}, next_key);
      dependence.clear();
      RecordDroppedKeys(range_del_out_stats,
                        &sub_compact->compaction_job_stats);
      if (sub_compact->compaction->partial_compaction()) {
        if (next_key != nullptr) {
          sub_compact->actual_end.SetMinPossibleForUserKey(
              ExtractUserKey(*next_key));
        }
        break;
      }
      if (sub_compact->outputs.size() == 1) {
        // Use samples from first output file to create dictionary for
        // compression of subsequent files.
        if (kUseZstdTrainer) {
          sub_compact->compression_dict = ZSTD_TrainDictionary(
              dict_sample_data, kSampleLenShift,
              sub_compact->compaction->output_compression_opts()
                  .max_dict_bytes);
        } else {
          sub_compact->compression_dict = std::move(dict_sample_data);
        }
      }
    }
  }

  sub_compact->num_input_records = c_iter_stats.num_input_records;
  sub_compact->compaction_job_stats.num_input_deletion_records =
      c_iter_stats.num_input_deletion_records;
  sub_compact->compaction_job_stats.num_corrupt_keys =
      c_iter_stats.num_input_corrupt_records;
  sub_compact->compaction_job_stats.num_single_del_fallthru =
      c_iter_stats.num_single_del_fallthru;
  sub_compact->compaction_job_stats.num_single_del_mismatch =
      c_iter_stats.num_single_del_mismatch;
  sub_compact->compaction_job_stats.total_input_raw_key_bytes +=
      c_iter_stats.total_input_raw_key_bytes;
  sub_compact->compaction_job_stats.total_input_raw_value_bytes +=
      c_iter_stats.total_input_raw_value_bytes;

  RecordTick(stats_, FILTER_OPERATION_TOTAL_TIME,
             c_iter_stats.total_filter_time);
  RecordDroppedKeys(c_iter_stats, &sub_compact->compaction_job_stats);
  RecordCompactionIOStats();

  if (status.ok() &&
      (shutting_down_->load(std::memory_order_relaxed) || cfd->IsDropped())) {
    status = Status::ShutdownInProgress(
        "Database shutdown or Column family drop during compaction");
  }
  if (status.ok()) {
    status = input->status();
  }
  if (status.ok()) {
    status = c_iter->status();
  }

  if (status.ok() && sub_compact->builder == nullptr &&
      sub_compact->outputs.size() == 0 && !range_del_agg.IsEmpty()) {
    // handle subcompaction containing only range deletions
    status = OpenCompactionOutputFile(sub_compact);
  }

  // Call FinishCompactionOutputFile() even if status is not ok: it needs to
  // close the output file.
  if (sub_compact->builder != nullptr) {
    CompactionIterationStats range_del_out_stats;
    Status s = FinishCompactionOutputFile(status, sub_compact, &range_del_agg,
                                          &range_del_out_stats, dependence, {});
    dependence.clear();
    if (status.ok()) {
      status = s;
    }
    RecordDroppedKeys(range_del_out_stats, &sub_compact->compaction_job_stats);
  }

  if (measure_io_stats_) {
    sub_compact->compaction_job_stats.file_write_nanos +=
        IOSTATS(write_nanos) - prev_write_nanos;
    sub_compact->compaction_job_stats.file_fsync_nanos +=
        IOSTATS(fsync_nanos) - prev_fsync_nanos;
    sub_compact->compaction_job_stats.file_range_sync_nanos +=
        IOSTATS(range_sync_nanos) - prev_range_sync_nanos;
    sub_compact->compaction_job_stats.file_prepare_write_nanos +=
        IOSTATS(prepare_write_nanos) - prev_prepare_write_nanos;
    if (prev_perf_level != PerfLevel::kEnableTime) {
      SetPerfLevel(prev_perf_level);
    }
  }
  if (auto filt = compaction_filter) {
    ReapMatureAction(filt, &sub_compact->stat_all);
  }
  if (auto filt = second_pass_iter_storage.compaction_filter) {
    EraseFutureAction(filt);
  }

  sub_compact->c_iter.reset();
  input.reset();
  sub_compact->status = status;
}

void CompactionJob::ProcessGarbageCollection(SubcompactionState* sub_compact) {
  assert(sub_compact != nullptr);
  ColumnFamilyData* cfd = sub_compact->compaction->column_family_data();

  std::unique_ptr<InternalIterator> input(versions_->MakeInputIterator(
      sub_compact->compaction, nullptr, env_options_for_read_));

  AutoThreadOperationStageUpdater stage_updater(
      ThreadStatus::STAGE_COMPACTION_PROCESS_KV);

  // I/O measurement variables
  PerfLevel prev_perf_level = PerfLevel::kEnableTime;
  uint64_t prev_write_nanos = 0;
  uint64_t prev_fsync_nanos = 0;
  uint64_t prev_range_sync_nanos = 0;
  uint64_t prev_prepare_write_nanos = 0;
  if (measure_io_stats_) {
    prev_perf_level = GetPerfLevel();
    SetPerfLevel(PerfLevel::kEnableTime);
    prev_write_nanos = IOSTATS(write_nanos);
    prev_fsync_nanos = IOSTATS(fsync_nanos);
    prev_range_sync_nanos = IOSTATS(range_sync_nanos);
    prev_prepare_write_nanos = IOSTATS(prepare_write_nanos);
  }

  assert(sub_compact->start == nullptr);
  assert(sub_compact->end == nullptr);

  input->SeekToFirst();

  Arena arena;
  std::unordered_map<Slice, uint64_t, SliceHasher> conflict_map;
  std::mutex conflict_map_mutex;

  auto create_iter = [&](Arena* /* arena */) {
    return versions_->MakeInputIterator(sub_compact->compaction, nullptr,
                                        env_options_for_read_);
  };
  auto filter_conflict = [&](const Slice& ikey, const LazyBuffer& value) {
    std::lock_guard<std::mutex> lock(conflict_map_mutex);
    auto find = conflict_map.find(ikey);
    return find != conflict_map.end() && find->second != value.file_number();
  };

  LazyInternalIteratorWrapper second_pass_iter(
      c_style_callback(create_iter), &create_iter,
      c_style_callback(filter_conflict), &filter_conflict, nullptr /* arena */,
      shutting_down_);

  Status status = OpenCompactionOutputFile(sub_compact);
  if (!status.ok()) {
    return;
  }
  sub_compact->builder->SetSecondPassIterator(&second_pass_iter);

  Version* input_version = sub_compact->compaction->input_version();
  auto& dependence_map = input_version->storage_info()->dependence_map();
  auto& comp = cfd->internal_comparator();
  std::string last_key;
  uint64_t last_file_number = uint64_t(-1);
  IterKey iter_key;
  ParsedInternalKey ikey;
  struct {
    uint64_t input = 0;
    uint64_t garbage_type = 0;
    uint64_t get_not_found = 0;
    uint64_t file_number_mismatch = 0;
  } counter;
  while (status.ok() && !cfd->IsDropped() && input->Valid()) {
    ++counter.input;
    Slice curr_key = input->key();
    uint64_t curr_file_number = uint64_t(-1);
    if (!ParseInternalKey(curr_key, &ikey)) {
      status = Status::Corruption("Invalid InternalKey");
      break;
    }
    do {
      if (ikey.type != kTypeValue && ikey.type != kTypeMerge) {
        ++counter.garbage_type;
        break;
      }
      iter_key.SetInternalKey(ikey.user_key, ikey.sequence, kValueTypeForSeek);
      Status s;
      ValueType type = kTypeDeletion;
      SequenceNumber seq = kMaxSequenceNumber;
      LazyBuffer value;
      input_version->GetKey(ikey.user_key, iter_key.GetInternalKey(), &s, &type,
                            &seq, &value);
      if (s.IsNotFound()) {
        ++counter.get_not_found;
        break;
      } else if (!s.ok()) {
        status = std::move(s);
        break;
      } else if (seq != ikey.sequence ||
                 (type != kTypeValueIndex && type != kTypeMergeIndex)) {
        ++counter.get_not_found;
        break;
      }
      status = value.fetch();
      if (!status.ok()) {
        break;
      }
      uint64_t file_number = SeparateHelper::DecodeFileNumber(value.slice());
      auto find = dependence_map.find(file_number);
      if (find == dependence_map.end()) {
        status = Status::Corruption("Separate value dependence missing");
        break;
      }
      value = input->value();
      if (find->second->fd.GetNumber() != value.file_number()) {
        ++counter.file_number_mismatch;
        break;
      }
      curr_file_number = value.file_number();

      assert(sub_compact->builder != nullptr);
      assert(sub_compact->current_output() != nullptr);
      status = sub_compact->builder->Add(curr_key, value);
      if (!status.ok()) {
        break;
      }
      sub_compact->current_output_file_size = sub_compact->builder->FileSize();
      sub_compact->current_output()->meta.UpdateBoundaries(curr_key,
                                                           ikey.sequence);
      sub_compact->num_output_records++;
    } while (false);

    if (counter.input > 1 && comp.Compare(curr_key, last_key) == 0 &&
        (last_file_number & curr_file_number) != uint64_t(-1)) {
      assert(last_file_number == uint64_t(-1) ||
             curr_file_number == uint64_t(-1));
      uint64_t valid_file_number = last_file_number & curr_file_number;
      auto pinned_key = ArenaPinSlice(curr_key, &arena);
      std::lock_guard<std::mutex> lock(conflict_map_mutex);
      conflict_map.emplace(pinned_key, valid_file_number);
    }
    last_key.assign(curr_key.data(), curr_key.size());
    last_file_number = curr_file_number;

    input->Next();
  }

  if (status.ok() &&
      (shutting_down_->load(std::memory_order_relaxed) || cfd->IsDropped())) {
    status = Status::ShutdownInProgress(
        "Database shutdown or Column family drop during compaction");
  }
  if (status.ok()) {
    status = input->status();
  }
  std::vector<uint64_t> inheritance_chain;
  size_t raw_chain_length = 0;
  for (auto& level : *sub_compact->compaction->inputs()) {
    for (auto f : level.files) {
      raw_chain_length += f->prop.inheritance_chain.size() + 1;
      inheritance_chain.push_back(f->fd.GetNumber());
      for (size_t i = 0; i < f->prop.inheritance_chain.size(); ++i) {
        if (dependence_map.count(f->prop.inheritance_chain[i]) > 0) {
          inheritance_chain.insert(inheritance_chain.end(),
                                   f->prop.inheritance_chain.begin() + i,
                                   f->prop.inheritance_chain.end());
          break;
        }
      }
    }
  }
  std::sort(inheritance_chain.begin(), inheritance_chain.end());
  assert(std::unique(inheritance_chain.begin(), inheritance_chain.end()) ==
         inheritance_chain.end());
  Status s = FinishCompactionOutputFile(
      status, sub_compact, nullptr, nullptr,
      std::unordered_map<uint64_t, uint64_t>(), inheritance_chain);
  if (status.ok()) {
    status = s;
  }
  if (status.ok()) {
    auto& meta = sub_compact->outputs.front().meta;
    auto& inputs = *sub_compact->compaction->inputs();
    assert(inputs.size() == 1 && inputs.front().level == -1);
    ROCKS_LOG_INFO(
        db_options_.info_log,
        "[%s] [JOB %d] Table #%" PRIu64 " GC: %" PRIu64
        " inputs from %zd files. %" PRIu64 " clear, %" PRIu64
        " expectation: [ %" PRIu64 " garbage type, %" PRIu64
        " get not found, %" PRIu64
        " file number mismatch ], inheritance chain: %" PRIu64 " -> %" PRIu64,
        cfd->GetName().c_str(), job_id_, meta.fd.GetNumber(), counter.input,
        inputs.front().size(), counter.input - meta.prop.num_entries,
        sub_compact->compaction->num_antiquation(), counter.garbage_type,
        counter.get_not_found, counter.file_number_mismatch, raw_chain_length,
        inheritance_chain.size());
  }

  if (measure_io_stats_) {
    sub_compact->compaction_job_stats.file_write_nanos +=
        IOSTATS(write_nanos) - prev_write_nanos;
    sub_compact->compaction_job_stats.file_fsync_nanos +=
        IOSTATS(fsync_nanos) - prev_fsync_nanos;
    sub_compact->compaction_job_stats.file_range_sync_nanos +=
        IOSTATS(range_sync_nanos) - prev_range_sync_nanos;
    sub_compact->compaction_job_stats.file_prepare_write_nanos +=
        IOSTATS(prepare_write_nanos) - prev_prepare_write_nanos;
    if (prev_perf_level != PerfLevel::kEnableTime) {
      SetPerfLevel(prev_perf_level);
    }
  }

  input.reset();
  sub_compact->status = status;
}

void CompactionJob::RecordDroppedKeys(
    const CompactionIterationStats& c_iter_stats,
    CompactionJobStats* compaction_job_stats) {
  if (c_iter_stats.num_record_drop_user > 0) {
    RecordTick(stats_, COMPACTION_KEY_DROP_USER,
               c_iter_stats.num_record_drop_user);
  }
  if (c_iter_stats.num_record_drop_hidden > 0) {
    RecordTick(stats_, COMPACTION_KEY_DROP_NEWER_ENTRY,
               c_iter_stats.num_record_drop_hidden);
    if (compaction_job_stats) {
      compaction_job_stats->num_records_replaced +=
          c_iter_stats.num_record_drop_hidden;
    }
  }
  if (c_iter_stats.num_record_drop_obsolete > 0) {
    RecordTick(stats_, COMPACTION_KEY_DROP_OBSOLETE,
               c_iter_stats.num_record_drop_obsolete);
    if (compaction_job_stats) {
      compaction_job_stats->num_expired_deletion_records +=
          c_iter_stats.num_record_drop_obsolete;
    }
  }
  if (c_iter_stats.num_record_drop_range_del > 0) {
    RecordTick(stats_, COMPACTION_KEY_DROP_RANGE_DEL,
               c_iter_stats.num_record_drop_range_del);
  }
  if (c_iter_stats.num_range_del_drop_obsolete > 0) {
    RecordTick(stats_, COMPACTION_RANGE_DEL_DROP_OBSOLETE,
               c_iter_stats.num_range_del_drop_obsolete);
  }
  if (c_iter_stats.num_optimized_del_drop_obsolete > 0) {
    RecordTick(stats_, COMPACTION_OPTIMIZED_DEL_DROP_OBSOLETE,
               c_iter_stats.num_optimized_del_drop_obsolete);
  }
}

Status CompactionJob::FinishCompactionOutputFile(
    const Status& input_status, SubcompactionState* sub_compact,
    CompactionRangeDelAggregator* range_del_agg,
    CompactionIterationStats* range_del_out_stats,
    const std::unordered_map<uint64_t, uint64_t>& dependence,
    const std::vector<uint64_t>& inheritance_chain,
    const Slice* next_table_min_key /* = nullptr */) {
  AutoThreadOperationStageUpdater stage_updater(
      ThreadStatus::STAGE_COMPACTION_SYNC_FILE);
  assert(sub_compact != nullptr);
  assert(sub_compact->outfile);
  assert(sub_compact->builder != nullptr);
  assert(sub_compact->current_output() != nullptr);

  uint64_t output_number = sub_compact->current_output()->meta.fd.GetNumber();
  assert(output_number != 0);

  ColumnFamilyData* cfd = sub_compact->compaction->column_family_data();
  const Comparator* ucmp = cfd->user_comparator();

  // Check for iterator errors
  Status s = input_status;
  auto meta = &sub_compact->current_output()->meta;
  assert(meta != nullptr);
  if (s.ok() && range_del_agg != nullptr && !range_del_agg->IsEmpty()) {
    Slice lower_bound_guard, upper_bound_guard;
    std::string smallest_user_key;
    const Slice *lower_bound, *upper_bound;
    if (sub_compact->outputs.size() == 1) {
      // For the first output table, include range tombstones before the min key
      // but after the subcompaction boundary.
      lower_bound = sub_compact->start;
    } else if (meta->smallest.size() > 0) {
      smallest_user_key = meta->smallest.user_key().ToString(false /*hex*/);
      lower_bound_guard = Slice(smallest_user_key);
      lower_bound = &lower_bound_guard;
    } else {
      lower_bound = nullptr;
    }
    if (next_table_min_key != nullptr) {
      upper_bound_guard = ExtractUserKey(*next_table_min_key);
      // CompactionIterator will be invalid when arrive sub_compact->end
      assert(sub_compact->end == nullptr ||
             ucmp->Compare(upper_bound_guard, *sub_compact->end) < 0);
      // We would not split an user_key in to multi SST
      assert(meta->largest.size() == 0 ||
             ucmp->Compare(meta->largest.user_key(), upper_bound_guard) != 0);
      upper_bound = &upper_bound_guard;
    } else {
      upper_bound = sub_compact->end;
    }
    auto earliest_snapshot = kMaxSequenceNumber;
    if (existing_snapshots_.size() > 0) {
      earliest_snapshot = existing_snapshots_[0];
    }
    InternalKey smallest_candidate;
    InternalKey largest_candidate;
    auto it = range_del_agg->NewIterator();
    for (it->SeekToFirst(); it->Valid(); it->Next()) {
      auto tombstone = it->Tombstone();
      if (lower_bound != nullptr &&
          ucmp->Compare(tombstone.end_key_, *lower_bound) <= 0) {
        continue;
      }
      if (upper_bound != nullptr &&
          ucmp->Compare(tombstone.start_key_, *upper_bound) >= 0) {
        break;
      }
      if (bottommost_level_ && tombstone.seq_ <= earliest_snapshot) {
        // TODO(andrewkr): tombstones that span multiple output files are
        // counted for each compaction output file, so lots of double counting.
        range_del_out_stats->num_range_del_drop_obsolete++;
        range_del_out_stats->num_record_drop_obsolete++;
        continue;
      }
      if (lower_bound != nullptr &&
          ucmp->Compare(tombstone.start_key_, *lower_bound) < 0) {
        tombstone.start_key_ = *lower_bound;
        smallest_candidate.Set(*lower_bound, tombstone.seq_,
                               kTypeRangeDeletion);
      } else {
        smallest_candidate.Set(tombstone.start_key_, tombstone.seq_,
                               kTypeRangeDeletion);
      }
      if (upper_bound != nullptr &&
          ucmp->Compare(tombstone.end_key_, *upper_bound) > 0) {
        tombstone.end_key_ = *upper_bound;
        largest_candidate.Set(*upper_bound, kMaxSequenceNumber,
                              kTypeRangeDeletion);
      } else {
        largest_candidate.Set(tombstone.end_key_, kMaxSequenceNumber,
                              kTypeRangeDeletion);
      }
      assert(lower_bound == nullptr ||
             ucmp->Compare(*lower_bound, tombstone.start_key_) <= 0);
      assert(lower_bound == nullptr ||
             ucmp->Compare(*lower_bound, tombstone.end_key_) < 0);
      assert(upper_bound == nullptr ||
             ucmp->Compare(*upper_bound, tombstone.start_key_) > 0);
      assert(upper_bound == nullptr ||
             ucmp->Compare(*upper_bound, tombstone.end_key_) >= 0);
      if (ucmp->Compare(tombstone.start_key_, tombstone.end_key_) >= 0) {
        continue;
      }

      auto kv = tombstone.Serialize();
      s = sub_compact->builder->AddTombstone(kv.first.Encode(),
                                             LazyBuffer(kv.second));
      if (!s.ok()) {
        break;
      }
      meta->UpdateBoundariesForRange(smallest_candidate, largest_candidate,
                                     tombstone.seq_,
                                     cfd->internal_comparator());
    }
  }
  if (s.ok()) {
    meta->marked_for_compaction = sub_compact->builder->NeedCompact();
    meta->prop.num_entries = sub_compact->builder->NumEntries();
    for (auto& pair : dependence) {
      meta->prop.dependence.emplace_back(Dependence{pair.first, pair.second});
    }
    terark::sort_a(meta->prop.dependence, TERARK_CMP(file_number, <));
    assert(std::is_sorted(inheritance_chain.begin(), inheritance_chain.end()));
    meta->prop.inheritance_chain = inheritance_chain;

    auto shrinked_snapshots = meta->ShrinkSnapshot(existing_snapshots_);
    s = sub_compact->builder->Finish(&meta->prop, &shrinked_snapshots);
  } else {
    sub_compact->builder->Abandon();
  }
  const uint64_t current_bytes = sub_compact->builder->FileSize();
  if (s.ok()) {
    meta->fd.file_size = current_bytes;
  }
  sub_compact->current_output()->finished = true;
  sub_compact->total_bytes += current_bytes;

  // Finish and check for file errors
  if (s.ok()) {
    StopWatch sw(env_, stats_, COMPACTION_OUTFILE_SYNC_MICROS);
    s = sub_compact->outfile->Sync(db_options_.use_fsync);
  }
  if (s.ok()) {
    s = sub_compact->outfile->Close();
  }
  sub_compact->outfile.reset();

  TableProperties tp;
  if (s.ok()) {
    tp = sub_compact->builder->GetTableProperties();
    meta->prop.num_deletions = tp.num_deletions;
    meta->prop.raw_key_size = tp.raw_key_size;
    meta->prop.raw_value_size = tp.raw_value_size;
    meta->prop.flags |=
        tp.num_range_deletions > 0 ? 0 : TablePropertyCache::kNoRangeDeletions;
    meta->prop.flags |=
        tp.snapshots.empty() ? 0 : TablePropertyCache::kHasSnapshots;
  }

  if (s.ok() && tp.num_entries == 0 && tp.num_range_deletions == 0) {
    assert(meta->prop.num_entries == tp.num_entries);
    // If there is nothing to output, no necessary to generate a sst file.
    // This happens when the output level is bottom level, at the same time
    // the sub_compact output nothing.
    std::string fname =
        TableFileName(sub_compact->compaction->immutable_cf_options()->cf_paths,
                      meta->fd.GetNumber(), meta->fd.GetPathId());
    env_->DeleteFile(fname);

    // Also need to remove the file from outputs, or it will be added to the
    // VersionEdit.
    assert(!sub_compact->outputs.empty());
    sub_compact->outputs.pop_back();
    meta = nullptr;
  }

  if (s.ok() && (tp.num_entries > 0 || tp.num_range_deletions > 0)) {
    // Output to event logger and fire events.
    sub_compact->current_output()->table_properties =
        std::make_shared<TableProperties>(tp);
    ROCKS_LOG_INFO(db_options_.info_log,
                   "[%s] [JOB %d] Generated table #%" PRIu64 ": %" PRIu64
                   " keys, %" PRIu64 " bytes%s",
                   cfd->GetName().c_str(), job_id_, output_number,
                   meta->prop.num_entries, current_bytes,
                   meta->marked_for_compaction ? " (need compaction)" : "");
  }
  std::string fname;
  FileDescriptor output_fd;
  if (meta != nullptr) {
    fname =
        TableFileName(sub_compact->compaction->immutable_cf_options()->cf_paths,
                      meta->fd.GetNumber(), meta->fd.GetPathId());
    output_fd = meta->fd;
  } else {
    fname = "(nil)";
  }
  EventHelpers::LogAndNotifyTableFileCreationFinished(
      event_logger_, cfd->ioptions()->listeners, dbname_, cfd->GetName(), fname,
      job_id_, output_fd, tp, TableFileCreationReason::kCompaction, s);

#ifndef ROCKSDB_LITE
  // Report new file to SstFileManagerImpl
  auto sfm =
      static_cast<SstFileManagerImpl*>(db_options_.sst_file_manager.get());
  if (sfm && meta != nullptr && meta->fd.GetPathId() == 0) {
    auto fn =
        TableFileName(sub_compact->compaction->immutable_cf_options()->cf_paths,
                      meta->fd.GetNumber(), meta->fd.GetPathId());
    sfm->OnAddFile(fn);
    if (sfm->IsMaxAllowedSpaceReached()) {
      // TODO(ajkr): should we return OK() if max space was reached by the final
      // compaction output file (similarly to how flush works when full)?
      s = Status::SpaceLimit("Max allowed space was reached");
      TEST_SYNC_POINT(
          "CompactionJob::FinishCompactionOutputFile:"
          "MaxAllowedSpaceReached");
      InstrumentedMutexLock l(db_mutex_);
      db_error_handler_->SetBGError(s, BackgroundErrorReason::kCompaction);
    }
  }
#endif

  sub_compact->builder.reset();
  sub_compact->current_output_file_size = 0;
  return s;
}

void CompactionJob::CallProcessCompaction(void* arg) {
  ProcessArg* args = (ProcessArg*) arg;
  args->job->ProcessCompaction(
      &args->job->compact_->sub_compact_states[args->task_id]);
  args->finished.set_value(true);
}

Status CompactionJob::InstallCompactionResults(
    const MutableCFOptions& mutable_cf_options) {
  db_mutex_->AssertHeld();

  Compaction* compaction = compact_->compaction;
  // paranoia: verify that the files that we started with
  // still exist in the current version and in the same original level.
  // This ensures that a concurrent compaction did not erroneously
  // pick the same files to compact_.
  if (!versions_->VerifyCompactionFileConsistency(compaction)) {
    Compaction::InputLevelSummaryBuffer inputs_summary;

    ROCKS_LOG_ERROR(db_options_.info_log, "[%s] [JOB %d] Compaction %s aborted",
                    compaction->column_family_data()->GetName().c_str(),
                    job_id_, compaction->InputLevelSummary(&inputs_summary));
    return Status::Corruption("Compaction input files inconsistent");
  }

  {
    Compaction::InputLevelSummaryBuffer inputs_summary;
    ROCKS_LOG_INFO(
        db_options_.info_log, "[%s] [JOB %d] Compacted %s => %" PRIu64 " bytes",
        compaction->column_family_data()->GetName().c_str(), job_id_,
        compaction->InputLevelSummary(&inputs_summary), compact_->total_bytes);
  }

  auto cfd = compaction->column_family_data();
  if (compaction->compaction_type() == kMapCompaction &&
      !compaction->input_range().empty()) {
    MapBuilder map_builder(job_id_, db_options_, env_options_, versions_,
                           stats_, dbname_);
    std::vector<MapBuilderOutput> output;
    std::vector<Range> push_range;
    for (auto& ir : compaction->input_range()) {
      push_range.emplace_back(ir.start, ir.limit, ir.include_start,
                              ir.include_limit);
    }
    db_mutex_->Unlock();
    auto s = map_builder.Build(
        *compaction->inputs(), push_range, compaction->output_level(),
        compaction->output_path_id(), cfd, compaction->input_version(),
        compact_->compaction->edit(), &output);
    if (s.ok()) {
      for (auto& o : output) {
        // test map sst
        DependenceMap empty_dependence_map;
        InternalIterator* iter = cfd->table_cache()->NewIterator(
            ReadOptions(), env_options_, cfd->internal_comparator(),
            o.file_meta, empty_dependence_map, nullptr /* range_del_agg */,
            mutable_cf_options.prefix_extractor.get(), nullptr,
            cfd->internal_stats()->GetFileReadHist(compaction->output_level()),
            false, nullptr /* arena */, false /* skip_filters */,
            compaction->output_level());
        s = iter->status();

        if (s.ok() && paranoid_file_checks_) {
          for (iter->SeekToFirst(); iter->Valid(); iter->Next()) {
          }
          s = iter->status();
        }
        delete iter;
        if (!s.ok()) {
          break;
        }
      }
    }
    db_mutex_->Lock();
    if (!s.ok()) {
      return s;
    }
    for (auto& o : output) {
      compact_->sub_compact_states[0].outputs.emplace_back();
      auto current = compact_->sub_compact_states[0].current_output();
      current->meta = std::move(o.file_meta);
      current->finished = true;
      current->table_properties.reset(o.prop.release());
    }
  } else if (compaction->compaction_type() != kGarbageCollection &&
             (compaction->compaction_type() == kMapCompaction ||
              !compaction->input_range().empty() ||
              cfd->ioptions()->enable_lazy_compaction ||
              cfd->ioptions()->compaction_dispatcher != nullptr)) {
    MapBuilder map_builder(job_id_, db_options_, env_options_, versions_,
                           stats_, dbname_);
    std::unique_ptr<TableProperties> prop;
    FileMetaData file_meta;
    std::vector<Range> deleted_range;
    std::vector<FileMetaData*> added_files;
    if (compaction->compaction_type() != kMapCompaction) {
      for (auto& sub_compact : compact_->sub_compact_states) {
        if (sub_compact.actual_start.size() == 0) {
          continue;
        }
        bool include_start = true;
        bool include_end = false;
        if (sub_compact.actual_end.size() == 0) {
          if (sub_compact.end != nullptr) {
            sub_compact.actual_end.SetMinPossibleForUserKey(*sub_compact.end);
          } else {
            sub_compact.actual_end.SetMaxPossibleForUserKey(
                compaction->GetLargestUserKey());
            include_end = true;
          }
        }
        deleted_range.emplace_back(sub_compact.actual_start.user_key(),
                                   sub_compact.actual_end.user_key(),
                                   include_start, include_end);
        for (auto& output : sub_compact.outputs) {
          added_files.emplace_back(&output.meta);
          compaction->AddOutputTableFileNumber(output.meta.fd.GetNumber());
        }
      }
    }
    db_mutex_->Unlock();
    auto s = map_builder.Build(*compaction->inputs(), deleted_range,
                               added_files, compaction->output_level(),
                               compaction->output_path_id(), cfd,
                               compaction->input_version(),
                               compact_->compaction->edit(), &file_meta, &prop);
    if (s.ok() && file_meta.fd.file_size > 0) {
      // test map sst
      DependenceMap empty_dependence_map;
      InternalIterator* iter = cfd->table_cache()->NewIterator(
          ReadOptions(), env_options_, cfd->internal_comparator(), file_meta,
          empty_dependence_map, nullptr /* range_del_agg */,
          mutable_cf_options.prefix_extractor.get(), nullptr,
          cfd->internal_stats()->GetFileReadHist(compaction->output_level()),
          false, nullptr /* arena */, false /* skip_filters */,
          compaction->output_level());
      s = iter->status();

      if (s.ok() && paranoid_file_checks_) {
        for (iter->SeekToFirst(); iter->Valid(); iter->Next()) {
        }
        s = iter->status();
      }
      delete iter;
    }
    db_mutex_->Lock();
    if (!s.ok()) {
      return s;
    }
    if (file_meta.fd.file_size > 0) {
      compact_->sub_compact_states[0].outputs.emplace_back();
      auto current = compact_->sub_compact_states[0].current_output();
      current->meta = std::move(file_meta);
      current->finished = true;
      current->table_properties.reset(prop.release());
    }
  } else {
    // Add compaction inputs
    if (compaction->compaction_type() != kGarbageCollection) {
      compaction->AddInputDeletions(compaction->edit());
    }

    for (const auto& sub_compact : compact_->sub_compact_states) {
      for (const auto& out : sub_compact.outputs) {
        compaction->edit()->AddFile(compaction->output_level(), out.meta);
        compaction->AddOutputTableFileNumber(out.meta.fd.GetNumber());
      }
    }
  }

  ROCKS_LOG_INFO(db_options_.info_log,
                 "[%s] [JOB %d] sub_compact_states.size() = %zd",
                 compaction->column_family_data()->GetName().c_str(), job_id_,
                 compact_->sub_compact_states.size());

  TablePropertiesCollection tp;
  for (const auto& state : compact_->sub_compact_states) {
    compaction->transient_stat().push_back(TableTransientStat());
    auto& tts = compaction->transient_stat().back();
    tts.stat_all = state.stat_all;
    ROCKS_LOG_INFO(db_options_.info_log, "[%s] [JOB %d] stat_all[len=%zd] = %s",
                   compaction->column_family_data()->GetName().c_str(), job_id_,
                   state.stat_all.size(), state.stat_all.c_str());
    for (const auto& output : state.outputs) {
      /*
      auto iter = output.table_properties->user_collected_properties.find(
          "User.Collected.Transient.Stat");
      if (output.table_properties->user_collected_properties.end() != iter) {
        tts.per_table[fn] = iter->second;
        output.stat_one = iter->second;
      }
      */
      auto fn =
          TableFileName(state.compaction->immutable_cf_options()->cf_paths,
                        output.meta.fd.GetNumber(), output.meta.fd.GetPathId());
      tp[fn] = output.table_properties;
    }
  }
  compaction->SetOutputTableProperties(std::move(tp));

  return versions_->LogAndApply(compaction->column_family_data(),
                                mutable_cf_options, compaction->edit(),
                                db_mutex_, db_directory_);
}

void CompactionJob::RecordCompactionIOStats() {
  RecordTick(stats_, COMPACT_READ_BYTES, IOSTATS(bytes_read));
  ThreadStatusUtil::IncreaseThreadOperationProperty(
      ThreadStatus::COMPACTION_BYTES_READ, IOSTATS(bytes_read));
  IOSTATS_RESET(bytes_read);
  RecordTick(stats_, COMPACT_WRITE_BYTES, IOSTATS(bytes_written));
  ThreadStatusUtil::IncreaseThreadOperationProperty(
      ThreadStatus::COMPACTION_BYTES_WRITTEN, IOSTATS(bytes_written));
  IOSTATS_RESET(bytes_written);
}

Status CompactionJob::OpenCompactionOutputFile(
    SubcompactionState* sub_compact) {
  assert(sub_compact != nullptr);
  assert(sub_compact->builder == nullptr);
  // no need to lock because VersionSet::next_file_number_ is atomic
  uint64_t file_number = versions_->NewFileNumber();
  std::string fname =
      TableFileName(sub_compact->compaction->immutable_cf_options()->cf_paths,
                    file_number, sub_compact->compaction->output_path_id());
  // Fire events.
  ColumnFamilyData* cfd = sub_compact->compaction->column_family_data();
#ifndef ROCKSDB_LITE
  EventHelpers::NotifyTableFileCreationStarted(
      cfd->ioptions()->listeners, dbname_, cfd->GetName(), fname, job_id_,
      TableFileCreationReason::kCompaction);
#endif  // !ROCKSDB_LITE
  // Make the output file
  std::unique_ptr<WritableFile> writable_file;
#ifndef NDEBUG
  bool syncpoint_arg = env_options_.use_direct_writes;
  TEST_SYNC_POINT_CALLBACK("CompactionJob::OpenCompactionOutputFile",
                           &syncpoint_arg);
#endif
  Status s = NewWritableFile(env_, fname, &writable_file, env_options_);
  if (!s.ok()) {
    ROCKS_LOG_ERROR(
        db_options_.info_log,
        "[%s] [JOB %d] OpenCompactionOutputFiles for table #%" PRIu64
        " fails at NewWritableFile with status %s",
        sub_compact->compaction->column_family_data()->GetName().c_str(),
        job_id_, file_number, s.ToString().c_str());
    LogFlush(db_options_.info_log);
    EventHelpers::LogAndNotifyTableFileCreationFinished(
        event_logger_, cfd->ioptions()->listeners, dbname_, cfd->GetName(),
        fname, job_id_, FileDescriptor(), TableProperties(),
        TableFileCreationReason::kCompaction, s);
    return s;
  }

  SubcompactionState::Output out;
  out.meta.fd =
      FileDescriptor(file_number, sub_compact->compaction->output_path_id(), 0);
  out.finished = false;

  sub_compact->outputs.push_back(out);
  writable_file->SetIOPriority(Env::IO_LOW);
  writable_file->SetWriteLifeTimeHint(write_hint_);
  writable_file->SetPreallocationBlockSize(static_cast<size_t>(
      sub_compact->compaction->OutputFilePreallocationSize()));
  const auto& listeners =
      sub_compact->compaction->immutable_cf_options()->listeners;
  sub_compact->outfile.reset(
      new WritableFileWriter(std::move(writable_file), fname, env_options_,
                             db_options_.statistics.get(), listeners));

  // If the Column family flag is to only optimize filters for hits,
  // we can skip creating filters if this is the bottommost_level where
  // data is going to be found
  bool skip_filters =
      cfd->ioptions()->optimize_filters_for_hits && bottommost_level_;

  uint64_t output_file_creation_time =
      sub_compact->compaction->MaxInputFileCreationTime();
  if (output_file_creation_time == 0) {
    int64_t _current_time = 0;
    auto status = db_options_.env->GetCurrentTime(&_current_time);
    // Safe to proceed even if GetCurrentTime fails. So, log and proceed.
    if (!status.ok()) {
      ROCKS_LOG_WARN(
          db_options_.info_log,
          "Failed to get current time to populate creation_time property. "
          "Status: %s",
          status.ToString().c_str());
    }
    output_file_creation_time = static_cast<uint64_t>(_current_time);
  }

  auto c = sub_compact->compaction;
  sub_compact->builder.reset(NewTableBuilder(
      *cfd->ioptions(), *c->mutable_cf_options(), cfd->internal_comparator(),
      cfd->int_tbl_prop_collector_factories(), cfd->GetID(), cfd->GetName(),
      sub_compact->outfile.get(), sub_compact->compaction->output_compression(),
      sub_compact->compaction->output_compression_opts(),
      sub_compact->compaction->output_level(), c->compaction_load(),
      &sub_compact->compression_dict, skip_filters, output_file_creation_time,
      0 /* oldest_key_time */,
      sub_compact->compaction->compaction_type() == kMapCompaction
          ? kMapSst
          : kEssenceSst));
  LogFlush(db_options_.info_log);
  return s;
}

void CompactionJob::CleanupCompaction() {
  for (SubcompactionState& sub_compact : compact_->sub_compact_states) {
    const auto& sub_status = sub_compact.status;

    if (sub_compact.builder != nullptr) {
      // May happen if we get a shutdown call in the middle of compaction
      sub_compact.builder->Abandon();
      sub_compact.builder.reset();
    } else {
      assert(!sub_status.ok() || sub_compact.outfile == nullptr);
    }
    for (const auto& out : sub_compact.outputs) {
      // If this file was inserted into the table cache then remove
      // them here because this compaction was not committed.
      if (!sub_status.ok()) {
        TableCache::Evict(table_cache_.get(), out.meta.fd.GetNumber());
      }
    }
  }
  delete compact_;
  compact_ = nullptr;
}

#ifndef ROCKSDB_LITE
namespace {
void CopyPrefix(const Slice& src, size_t prefix_length, std::string* dst) {
  assert(prefix_length > 0);
  size_t length = src.size() > prefix_length ? prefix_length : src.size();
  dst->assign(src.data(), length);
}
}  // namespace

#endif  // !ROCKSDB_LITE

void CompactionJob::UpdateCompactionStats() {
  Compaction* compaction = compact_->compaction;
  compaction_stats_.num_input_files_in_non_output_levels = 0;
  compaction_stats_.num_input_files_in_output_level = 0;
  for (int input_level = 0;
       input_level < static_cast<int>(compaction->num_input_levels());
       ++input_level) {
    if (compaction->level(input_level) != compaction->output_level()) {
      UpdateCompactionInputStatsHelper(
          &compaction_stats_.num_input_files_in_non_output_levels,
          &compaction_stats_.bytes_read_non_output_levels, input_level);
    } else {
      UpdateCompactionInputStatsHelper(
          &compaction_stats_.num_input_files_in_output_level,
          &compaction_stats_.bytes_read_output_level, input_level);
    }
  }

  for (const auto& sub_compact : compact_->sub_compact_states) {
    size_t num_output_files = sub_compact.outputs.size();
    if (sub_compact.builder != nullptr) {
      // An error occurred so ignore the last output.
      assert(num_output_files > 0);
      --num_output_files;
    }
    compaction_stats_.num_output_files += static_cast<int>(num_output_files);

    for (const auto& out : sub_compact.outputs) {
      compaction_stats_.bytes_written += out.meta.fd.file_size;
    }
    if (sub_compact.num_input_records > sub_compact.num_output_records) {
      compaction_stats_.num_dropped_records +=
          sub_compact.num_input_records - sub_compact.num_output_records;
    }
  }
}

void CompactionJob::UpdateCompactionInputStatsHelper(int* num_files,
                                                     uint64_t* bytes_read,
                                                     int input_level) {
  const Compaction* compaction = compact_->compaction;
  auto num_input_files = compaction->num_input_files(input_level);
  *num_files += static_cast<int>(num_input_files);

  for (size_t i = 0; i < num_input_files; ++i) {
    const auto* file_meta = compaction->input(input_level, i);
    *bytes_read += file_meta->fd.GetFileSize();
    compaction_stats_.num_input_records +=
        static_cast<uint64_t>(file_meta->prop.num_entries);
  }
}

void CompactionJob::UpdateCompactionJobStats(
    const InternalStats::CompactionStats& stats) const {
#ifndef ROCKSDB_LITE
  if (compaction_job_stats_) {
    compaction_job_stats_->elapsed_micros = stats.micros;

    // input information
    compaction_job_stats_->total_input_bytes =
        stats.bytes_read_non_output_levels + stats.bytes_read_output_level;
    compaction_job_stats_->num_input_records = compact_->num_input_records;
    compaction_job_stats_->num_input_files =
        stats.num_input_files_in_non_output_levels +
        stats.num_input_files_in_output_level;
    compaction_job_stats_->num_input_files_at_output_level =
        stats.num_input_files_in_output_level;

    // output information
    compaction_job_stats_->total_output_bytes = stats.bytes_written;
    compaction_job_stats_->num_output_records = compact_->num_output_records;
    compaction_job_stats_->num_output_files = stats.num_output_files;

    if (compact_->NumOutputFiles() > 0U) {
      CopyPrefix(compact_->SmallestUserKey(),
                 CompactionJobStats::kMaxPrefixLength,
                 &compaction_job_stats_->smallest_output_key_prefix);
      CopyPrefix(compact_->LargestUserKey(),
                 CompactionJobStats::kMaxPrefixLength,
                 &compaction_job_stats_->largest_output_key_prefix);
    }
  }
#else
  (void)stats;
#endif  // !ROCKSDB_LITE
}

void CompactionJob::LogCompaction() {
  Compaction* compaction = compact_->compaction;
  ColumnFamilyData* cfd = compaction->column_family_data();

  // Let's check if anything will get logged. Don't prepare all the info if
  // we're not logging
  if (db_options_.info_log_level <= InfoLogLevel::INFO_LEVEL) {
    Compaction::InputLevelSummaryBuffer inputs_summary;
    ROCKS_LOG_INFO(
        db_options_.info_log,
        "[%s] [JOB %d] Compacting %s, score %.2f, sub_compactions %zd",
        cfd->GetName().c_str(), job_id_,
        compaction->InputLevelSummary(&inputs_summary), compaction->score(),
        compact_->sub_compact_states.size());
    char scratch[2345];
    compaction->Summary(scratch, sizeof(scratch));
    ROCKS_LOG_INFO(db_options_.info_log, "[%s] %s start summary: %s\n",
                   cfd->GetName().c_str(),
                   CompactionTypeName(compaction->compaction_type()), scratch);
    // build event logger report
    auto stream = event_logger_->Log();
    stream << "job" << job_id_ << "event"
           << "compaction_started"
           << "cf_name" << cfd->GetName() << "compaction_reason"
           << GetCompactionReasonString(compaction->compaction_reason());
    for (size_t i = 0; i < compaction->num_input_levels(); ++i) {
      stream << ("files_L" + ToString(compaction->level(i)));
      stream.StartArray();
      for (auto f : *compaction->inputs(i)) {
        stream << f->fd.GetNumber();
      }
      stream.EndArray();
    }
    stream << "score" << compaction->score() << "input_data_size"
           << compaction->CalculateTotalInputSize();
  }
}

static std::map<const void*, void (*)(const void* p_obj, std::string* result)>
    g_fa_map;
std::mutex g_fa_map_mutex;

void PlantFutureAction(const void* obj,
                       void (*action)(const void* p_obj, std::string* result)) {
  assert(nullptr != obj);
  assert(nullptr != action);
  g_fa_map_mutex.lock();
  auto ib = g_fa_map.insert({obj, action});
  g_fa_map_mutex.unlock();
  assert(ib.second);
  if (!ib.second) {
    abort();
  }
}

bool EraseFutureAction(const void* obj) {
  assert(nullptr != obj);
  g_fa_map_mutex.lock();
  size_t cnt = g_fa_map.erase(obj);
  g_fa_map_mutex.unlock();
  return cnt > 0;
}

bool ExistFutureAction(const void* obj) {
  assert(nullptr != obj);
  g_fa_map_mutex.lock();
  auto end = g_fa_map.end();
  auto iter = g_fa_map.find(obj);
  bool exists = end != iter;
  g_fa_map_mutex.unlock();
  return exists;
}

bool ReapMatureAction(const void* obj, std::string* result) {
  assert(nullptr != obj);
  assert(nullptr != result);
  g_fa_map_mutex.lock();
  auto iter = g_fa_map.find(obj);
  if (g_fa_map.end() != iter) {
    auto action = std::move(iter->second);
    g_fa_map.erase(iter);
    g_fa_map_mutex.unlock();
    action(obj, result);
    return true;
  } else {
    g_fa_map_mutex.unlock();
    return false;
  }
}

}  // namespace rocksdb<|MERGE_RESOLUTION|>--- conflicted
+++ resolved
@@ -25,10 +25,7 @@
 #include <random>
 #include <set>
 #include <terark/util/function.hpp>
-<<<<<<< HEAD
 #include <terark/valvec.hpp>
-=======
->>>>>>> 1e488087
 #include <thread>
 #include <utility>
 #include <vector>
@@ -63,11 +60,7 @@
 #include "table/get_context.h"
 #include "table/merging_iterator.h"
 #include "table/table_builder.h"
-<<<<<<< HEAD
 #include "util/async_task.h"
-=======
-#include "terark/valvec.hpp"
->>>>>>> 1e488087
 #include "util/c_style_callback.h"
 #include "util/coding.h"
 #include "util/file_reader_writer.h"
@@ -658,12 +651,8 @@
   return {};
 }
 
-<<<<<<< HEAD
 Status CompactionJob::Run(int& delta_bg_works) {
-=======
-Status CompactionJob::Run() {
   assert(!IsCompactionWorkerNode());
->>>>>>> 1e488087
   ColumnFamilyData* cfd = compact_->compaction->column_family_data();
   CompactionDispatcher* dispatcher = cfd->ioptions()->compaction_dispatcher;
   Compaction* c = compact_->compaction;
@@ -672,14 +661,8 @@
         GetCmdLineDispatcher());
     dispatcher = command_line_dispatcher.get();
   }
-<<<<<<< HEAD
-  if (dispatcher == nullptr ||
-      compact_->compaction->compaction_type() != kKeyValueCompaction) {
+  if (!dispatcher || c->compaction_type() != kKeyValueCompaction) {
     return RunSelf(delta_bg_works);
-=======
-  if (!dispatcher || c->compaction_type() != kKeyValueCompaction) {
-    return RunSelf();
->>>>>>> 1e488087
   }
   Status s;
   const ImmutableCFOptions* iopt = c->immutable_cf_options();
