--- conflicted
+++ resolved
@@ -620,17 +620,11 @@
         t = GetTableReaderFromHandle(handle);
       }
     }
-<<<<<<< HEAD
-    if (s.ok() && get_context->range_del_agg() != nullptr &&
-        !options.ignore_range_deletions && file_meta.sst_purpose != kMapSst) {
-      std::unique_ptr<InternalIterator> range_del_iter(
-=======
     SequenceNumber* max_covering_tombstone_seq =
         get_context->max_covering_tombstone_seq();
     if (s.ok() && max_covering_tombstone_seq != nullptr &&
-        !options.ignore_range_deletions) {
+        !options.ignore_range_deletions && file_meta.sst_purpose != kMapSst) {
       std::unique_ptr<FragmentedRangeTombstoneIterator> range_del_iter(
->>>>>>> 641fae60
           t->NewRangeTombstoneIterator(options));
       if (range_del_iter != nullptr) {
         *max_covering_tombstone_seq = std::max(
