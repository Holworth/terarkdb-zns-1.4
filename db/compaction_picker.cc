--- conflicted
+++ resolved
@@ -320,45 +320,38 @@
   // shouldn't have been released since.
   assert(!FilesRangeOverlapWithCompaction(input_files, output_level));
 
-<<<<<<< HEAD
+  CompressionType compression_type;
+  if (compact_options.compression == kDisableCompressionOption) {
+    int base_level;
+    if (ioptions_.compaction_style == kCompactionStyleLevel) {
+      base_level = vstorage->base_level();
+    }
+    else {
+      base_level = 1;
+    }
+    compression_type =
+      GetCompressionType(ioptions_, vstorage, mutable_cf_options,
+        output_level, base_level);
+  }
+  else {
+    // TODO(ajkr): `CompactionOptions` offers configurable `CompressionType`
+    // without configurable `CompressionOptions`, which is inconsistent.
+    compression_type = compact_options.compression;
+  }
   CompactionParams params(vstorage, ioptions_, mutable_cf_options);
   params.inputs = std::move(input_files);
   params.output_level = output_level;
   params.target_file_size = compact_options.output_file_size_limit;
   params.max_compaction_bytes = mutable_cf_options.max_compaction_bytes;
   params.output_path_id = output_path_id;
-  params.compression = compact_options.compression;
-  params.compression_opts = ioptions_.compression_opts;
+  params.compression = compression_type;
+  params.compression_opts =
+      GetCompressionOptions(ioptions_, vstorage, output_level);
   params.max_subcompactions = compact_options.max_subcompactions;
   params.manual_compaction = true;
   params.compaction_purpose = compact_options.compaction_purpose;
 
   auto c = new Compaction(std::move(params));
-=======
-  CompressionType compression_type;
-  if (compact_options.compression == kDisableCompressionOption) {
-    int base_level;
-    if (ioptions_.compaction_style == kCompactionStyleLevel) {
-      base_level = vstorage->base_level();
-    } else {
-      base_level = 1;
-    }
-    compression_type =
-        GetCompressionType(ioptions_, vstorage, mutable_cf_options,
-                           output_level, base_level);
-  } else {
-    // TODO(ajkr): `CompactionOptions` offers configurable `CompressionType`
-    // without configurable `CompressionOptions`, which is inconsistent.
-    compression_type = compact_options.compression;
-  }
-  auto c = new Compaction(
-      vstorage, ioptions_, mutable_cf_options, input_files, output_level,
-      compact_options.output_file_size_limit,
-      mutable_cf_options.max_compaction_bytes, output_path_id, compression_type,
-      GetCompressionOptions(ioptions_, vstorage, output_level),
-      compact_options.max_subcompactions,
-      /* grandparents */ {}, true);
->>>>>>> 21b51dfe
   RegisterCompaction(c);
   return c;
 }
