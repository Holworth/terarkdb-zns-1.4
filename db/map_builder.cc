//  Copyright (c) 2011-present, Facebook, Inc.  All rights reserved.
//  This source code is licensed under both the GPLv2 (found in the
//  COPYING file in the root directory) and Apache 2.0 License
//  (found in the LICENSE.Apache file in the root directory).
//
// Copyright (c) 2011 The LevelDB Authors. All rights reserved.
// Use of this source code is governed by a BSD-style license that can be
// found in the LICENSE file. See the AUTHORS file for names of contributors.

#include "db/map_builder.h"

#ifndef __STDC_FORMAT_MACROS
#define __STDC_FORMAT_MACROS
#endif

#include <inttypes.h>

#include <algorithm>
#include <list>
#include <string>
#include <unordered_map>
#include <unordered_set>

#include "db/builder.h"
#include "db/dbformat.h"
#include "db/event_helpers.h"
#include "db/range_del_aggregator.h"
#include "monitoring/thread_status_util.h"
#include "table/merging_iterator.h"
#include "table/two_level_iterator.h"
#include "util/c_style_callback.h"
#include "util/iterator_cache.h"
#include "util/sst_file_manager_impl.h"
#include "version_edit.h"

#include "terark/valvec.hpp"
#include <boost/range/algorithm_ext/is_sorted.hpp>

namespace rocksdb {

struct FileMetaDataBoundBuilder {
  const InternalKeyComparator* icomp;
  InternalKey smallest, largest;
  SequenceNumber smallest_seqno;
  SequenceNumber largest_seqno;

  FileMetaDataBoundBuilder(const InternalKeyComparator* _icomp)
      : icomp(_icomp), smallest_seqno(kMaxSequenceNumber), largest_seqno(0) {}

  void Update(const FileMetaData* f) {
    if (smallest.size() == 0 || icomp->Compare(f->smallest, smallest) < 0) {
      smallest = f->smallest;
    }
    if (largest.size() == 0 || icomp->Compare(f->largest, largest) > 0) {
      largest = f->largest;
    }
    smallest_seqno = std::min(smallest_seqno, f->fd.smallest_seqno);
    largest_seqno = std::max(largest_seqno, f->fd.largest_seqno);
  }
};

bool IsPerfectRange(const Range& range, const FileMetaData* f,
                    const InternalKeyComparator& icomp) {
  if (f->prop.is_map_sst()) {
    return false;
  }
  int c = icomp.Compare(range.start, f->smallest.Encode());
  if (range.include_start ? c > 0 : c >= 0) {
    return false;
  }
  c = icomp.Compare(range.limit, f->largest.Encode());
  if (range.include_limit ? c < 0 : c <= 0) {
    return false;
  }
  return true;
}

namespace {

struct IteratorCacheContext {
  static InternalIterator* CreateIter(void* arg, const FileMetaData* f,
                                      const DependenceMap& dependence_map,
                                      Arena* arena, TableReader** reader_ptr) {
    IteratorCacheContext* ctx = static_cast<IteratorCacheContext*>(arg);
    DependenceMap empty_dependence_map;
    ReadOptions read_options;
    read_options.verify_checksums = true;
    read_options.fill_cache = false;
    read_options.total_order_seek = true;

    return ctx->cfd->table_cache()->NewIterator(
        read_options, *ctx->env_options, ctx->cfd->internal_comparator(), *f,
        f->prop.is_map_sst() ? empty_dependence_map : dependence_map,
        nullptr /* range_del_agg */,
        ctx->mutable_cf_options->prefix_extractor.get(), reader_ptr,
        nullptr /* no per level latency histogram */,
        false /* for_compaction */, arena, false /* skip_filters */,
        -1 /* level */);
  }
  static InternalIterator* CreateVersionIter(void* arg, Arena* arena) {
    IteratorCacheContext* ctx = static_cast<IteratorCacheContext*>(arg);
    ReadOptions read_options;
    read_options.verify_checksums = true;
    read_options.fill_cache = false;
    read_options.total_order_seek = true;
    MergeIteratorBuilder builder(&ctx->cfd->internal_comparator(), arena);
    ctx->version->AddIterators(read_options, *ctx->env_options, &builder,
                               nullptr /* range_del_agg */);
    return builder.Finish();
  }

  ColumnFamilyData* cfd;
  const MutableCFOptions* mutable_cf_options;
  Version* version;
  const EnvOptions* env_options;
};

struct RangeWithDepend {
  Slice point[2];
  bool include[2];
  bool no_records;
  bool has_delete_range;
  bool stable;
  std::vector<MapSstElement::LinkTarget> dependence;

  RangeWithDepend() = default;

  RangeWithDepend(const FileMetaData* f, Arena* arena) {
    assert(GetInternalKeySeqno(f->smallest.Encode()) != kMaxSequenceNumber);
    point[0] = f->smallest.Encode();
    if (GetInternalKeySeqno(f->largest.Encode()) == kMaxSequenceNumber) {
      point[1] = ArenaPinInternalKey(f->largest.user_key(), kMaxSequenceNumber,
                                     static_cast<ValueType>(0), arena);
    } else {
      point[1] = f->largest.Encode();
    }
    include[0] = true;
    include[1] = true;
    no_records = false;
    has_delete_range = false;
    stable = false;
    dependence.emplace_back(MapSstElement::LinkTarget{f->fd.GetNumber(), 0});
  }

  RangeWithDepend(const MapSstElement& map_element, Arena* arena) {
    point[0] = ArenaPinSlice(map_element.smallest_key, arena);
    point[1] = ArenaPinSlice(map_element.largest_key, arena);
    include[0] = map_element.include_smallest;
    include[1] = map_element.include_largest;
    no_records = map_element.no_records;
    has_delete_range = map_element.has_delete_range;
    stable = true;
    dependence = map_element.link;
  }
  RangeWithDepend(const Range& range, Arena* arena) {
    assert(range.include_start);
    point[0] = ArenaPinInternalKey(range.start, kMaxSequenceNumber,
                                   static_cast<ValueType>(0), arena);
    if (range.include_limit) {
      point[1] =
          ArenaPinInternalKey(range.limit, 0, static_cast<ValueType>(0), arena);
    } else {
      point[1] = ArenaPinInternalKey(range.limit, kMaxSequenceNumber,
                                     static_cast<ValueType>(0), arena);
    }
    include[0] = false;
    include[1] = true;
    no_records = false;
    has_delete_range = false;
    stable = false;
  }
};

int CompInclude(int c, size_t ab, size_t ai, size_t bb, size_t bi) {
#define CASE(a, b, c, d) \
  (((a) ? 1 : 0) | ((b) ? 2 : 0) | ((c) ? 4 : 0) | ((d) ? 8 : 0))
  if (c != 0) {
    return c;
  }
  switch (CASE(ab, ai, bb, bi)) {
    // a: [   [   (   )   )   [
    // b: (   )   ]   ]   (   ]
    case CASE(0, 1, 0, 0):
    case CASE(0, 1, 1, 0):
    case CASE(0, 0, 1, 1):
    case CASE(1, 0, 1, 1):
    case CASE(1, 0, 0, 0):
    case CASE(0, 1, 1, 1):
      return -1;
    // a: (   )   ]   ]   (   ]
    // b: [   [   (   )   )   [
    case CASE(0, 0, 0, 1):
    case CASE(1, 0, 0, 1):
    case CASE(1, 1, 0, 0):
    case CASE(1, 1, 1, 0):
    case CASE(0, 0, 1, 0):
    case CASE(1, 1, 0, 1):
      return 1;
    // a: [   ]   (   )
    // b: [   ]   (   )
    default:
      return 0;
  }
#undef CASE
}

struct MapBuilderRangesItem {
  MapBuilderRangesItem(FileMetaDataBoundBuilder&& _bound_builder, int _level,
                       bool _is_map, std::vector<RangeWithDepend>&& _ranges)
      : bound_builder(std::move(_bound_builder)),
        level(_level),
        is_map(_is_map),
        input_range_count(_ranges.size()),
        ranges(std::move(_ranges)),
        self_tombstone_index(size_t(-1)),
        inputs(nullptr) {}
  struct TombstonsItem {
    TombstonsItem(std::shared_ptr<FragmentedRangeTombstoneList> _tombstones)
        : tombstones(_tombstones) {}
    void SetRanges(const std::vector<RangeWithDepend>& _ranges) {
      ranges.clear();
      ranges.reserve(_ranges.size());
      for (auto& r : _ranges) {
        ranges.emplace_back(TombstonsRange{r.point[0], r.point[1]});
        assert(!r.include[0]);
        assert(r.include[1]);
      }
    }
    struct TombstonsRange {
      Slice start_ikey, end_ikey;
    };
    std::vector<TombstonsRange> ranges;
    std::shared_ptr<FragmentedRangeTombstoneList> tombstones;
  };

  FileMetaDataBoundBuilder bound_builder;
  int level;
  bool is_map;
  size_t input_range_count;
  std::vector<RangeWithDepend> ranges;
  std::vector<TombstonsItem> tombstones;
  size_t self_tombstone_index;
  const std::vector<FileMetaData*>* inputs;

  bool is_stable() {
    return is_map && ranges.size() == input_range_count &&
           !std::any_of(ranges.begin(), ranges.end(),
                        [](const RangeWithDepend& e) { return !e.stable; });
  }
};

class MapSstElementIterator : public MapSstRangeIterator {
 public:
  MapSstElementIterator(const std::vector<RangeWithDepend>& ranges,
                        IteratorCache& iterator_cache,
                        const InternalKeyComparator& icomp)
      : ranges_(ranges), iterator_cache_(iterator_cache), icomp_(icomp) {}
  bool Valid() const override { return !buffer_.empty(); }
  void SeekToFirst() override {
    where_ = ranges_.begin();
    PrepareNext();
  }
  void SeekToLast() override { assert(false); }
  void Seek(const Slice&) override { assert(false); }
  void SeekForPrev(const Slice&) override { assert(false); }
  void Next() override { PrepareNext(); }
  void Prev() override { assert(false); }
  Slice key() const override { return map_elements_.Key(); }
  LazyBuffer value() const override { return LazyBuffer(buffer_); }
  Status status() const override { return status_; }

  const std::unordered_map<uint64_t, uint64_t>& GetDependence() const override {
    return dependence_build_;
  }

  std::pair<size_t, double> GetSstReadAmp() const override {
    return {sst_read_amp_, sst_read_amp_ratio_};
  }

 private:
  void CheckIter(InternalIterator* iter) {
    assert(!iter->Valid());
    if (status_.ok()) {
      status_ = iter->status();
    }
  }
  void PrepareNext() {
    while (true) {
      if (where_ == ranges_.end()) {
        buffer_.clear();
        if (sst_read_amp_size_ == 0) {
          sst_read_amp_ratio_ = sst_read_amp_;
        } else {
          sst_read_amp_ratio_ /= sst_read_amp_size_;
        }
        assert(sst_read_amp_ratio_ >= 1);
        assert(sst_read_amp_ratio_ <= sst_read_amp_);
        for (auto& pair : dependence_build_) {
          auto f = iterator_cache_.GetFileMetaData(pair.first);
          assert(f != nullptr);
          assert(f->fd.file_size > 0);
          pair.second = f->prop.num_entries * pair.second / f->fd.file_size;
          pair.second = std::min<uint64_t>(pair.second, f->prop.num_entries);
          pair.second = std::max<uint64_t>(pair.second, 1);
        }
        return;
      }
      auto& start = map_elements_.smallest_key = where_->point[0];
      auto& end = map_elements_.largest_key = where_->point[1];
      assert(icomp_.Compare(start, end) <= 0);
      map_elements_.include_smallest = where_->include[0];
      map_elements_.include_largest = where_->include[1];
      bool& no_records = map_elements_.no_records = where_->no_records;
      map_elements_.has_delete_range = where_->has_delete_range;
      bool stable = where_->stable;
      auto& links = map_elements_.link = where_->dependence;
      assert(!map_elements_.include_smallest);
      assert(map_elements_.include_largest);

      ++where_;
      size_t range_size = 0;
      auto put_dependence = [&](uint64_t file_number, uint64_t size) {
        auto ib = dependence_build_.emplace(file_number, size);
        if (!ib.second) {
          ib.first->second += size;
        }
      };
      if (stable) {
        for (auto& link : links) {
          put_dependence(link.file_number, link.size);
          range_size += link.size;
        }
      } else {
        no_records = true;
        for (auto& link : links) {
          link.size = 0;
          const FileMetaData* meta =
              iterator_cache_.GetFileMetaData(link.file_number);
          if (meta == nullptr) {
            status_ = Status::Corruption(
                "MapSstElementIterator missing FileMetaData");
            buffer_.clear();
            return;
          }
          TableReader* reader;
          if (icomp_.Compare(meta->smallest.Encode(), end) > 0 ||
              icomp_.Compare(meta->largest.Encode(), start) <= 0) {
            // non overlap with file, drop this link
            link.file_number = uint64_t(-1);
            continue;
          } else if (icomp_.Compare(meta->smallest.Encode(), start) > 0 &&
                     icomp_.Compare(meta->largest.Encode(), end) <= 0) {
            // cover whole file
            uint64_t num_entries = meta->prop.num_entries;
            if (num_entries == 0) {
              auto iter = iterator_cache_.GetIterator(meta, &reader);
              if (!iter->status().ok()) {
                buffer_.clear();
                status_ = iter->status();
                return;
              }
              num_entries = reader->GetTableProperties()->num_entries;
            }
            if (num_entries > 0) {
              no_records = false;
            }
            link.size = meta->fd.GetFileSize();
            range_size += link.size;
          } else {
            auto iter = iterator_cache_.GetIterator(meta, &reader);
            if (!iter->status().ok()) {
              buffer_.clear();
              status_ = iter->status();
              return;
            }
            do {
              iter->Seek(start);
              if (!iter->Valid()) {
                CheckIter(iter);
                break;
              }
              temp_start_.DecodeFrom(iter->key());
              iter->SeekForPrev(end);
              if (!iter->Valid()) {
                CheckIter(iter);
                break;
              }
              temp_end_.DecodeFrom(iter->key());
              if (icomp_.Compare(temp_start_, temp_end_) <= 0) {
                uint64_t start_offset =
                    reader->ApproximateOffsetOf(temp_start_.Encode());
                uint64_t end_offset =
                    reader->ApproximateOffsetOf(temp_end_.Encode());
                link.size = end_offset - start_offset;
                range_size += link.size;
                no_records = false;
              }
            } while (false);
            if (!status_.ok()) {
              buffer_.clear();
              return;
            }
          }
          put_dependence(link.file_number, link.size);
        }
        links.erase(std::remove_if(links.begin(), links.end(),
                                   [](const MapSstElement::LinkTarget& link) {
                                     return link.file_number == uint64_t(-1);
                                   }),
                    links.end());
        if (links.empty()) {
          continue;
        }
      }
      sst_read_amp_ = std::max(sst_read_amp_, map_elements_.link.size());
      sst_read_amp_ratio_ += map_elements_.link.size() * range_size;
      sst_read_amp_size_ += range_size;
      map_elements_.Value(&buffer_);  // Encode value
      break;
    }
  }

 private:
  Status status_;
  MapSstElement map_elements_;
  InternalKey temp_start_, temp_end_;
  std::string buffer_;
  std::vector<RangeWithDepend>::const_iterator where_;
  const std::vector<RangeWithDepend>& ranges_;
  std::unordered_map<uint64_t, uint64_t> dependence_build_;
  size_t sst_read_amp_ = 0;
  double sst_read_amp_ratio_ = 0;
  size_t sst_read_amp_size_ = 0;
  IteratorCache& iterator_cache_;
  const InternalKeyComparator& icomp_;
};

class MapSstTombstoneIterator : public InternalIterator {
 public:
  MapSstTombstoneIterator(const MapBuilderRangesItem::TombstonsItem& rombstons,
                          const InternalKeyComparator& icomp)
      : ranges_(rombstons.ranges),
        tombstone_list_(rombstons.tombstones.get()),
        list_seq_(size_t(-1)),
        icomp_(icomp) {}

  bool Valid() const override { return encoded_key_.size() >= 8; }
  void SeekToFirst() override {
    where_ = ranges_.begin();
    list_seq_ = size_t(-1);
    PrepareNext();
  }
  void SeekToLast() override { assert(false); }
  void Seek(const Slice&) override { assert(false); }
  void SeekForPrev(const Slice&) override { assert(false); }
  void Next() override { PrepareNext(); }
  void Prev() override { assert(false); }
  Slice key() const override { return encoded_key_.Encode(); }
  LazyBuffer value() const override { return LazyBuffer(tombstone_end_key_); }
  Status status() const override { return status_; }

 private:
  bool PrepareTombstone() {
    auto uc = icomp_.user_comparator();
    if (tombstone_where_ == tombstone_list_->end() ||
        uc->Compare(tombstone_where_->start_key, end_key_) >= 0) {
      return false;
    }
    tombstone_start_key_ = tombstone_where_->start_key;
    if (uc->Compare(tombstone_start_key_, start_key_) < 0) {
      tombstone_start_key_ = start_key_;
    }
    auto next = std::next(tombstone_where_);
    while (next != tombstone_list_->end() &&
           uc->Compare(next->start_key, tombstone_where_->end_key) == 0 &&
           next->seq_end_idx - next->seq_start_idx ==
               tombstone_where_->seq_end_idx -
                   tombstone_where_->seq_start_idx &&
           std::mismatch(
               tombstone_list_->seq_iter(next->seq_start_idx),
               tombstone_list_->seq_iter(next->seq_end_idx),
               tombstone_list_->seq_iter(tombstone_where_->seq_start_idx))
                   .first == tombstone_list_->seq_iter(next->seq_end_idx)) {
      tombstone_where_ = next++;
    }
    tombstone_end_key_ = tombstone_where_->end_key;
    if (uc->Compare(tombstone_end_key_, end_key_) > 0) {
      tombstone_end_key_ = end_key_;
    }
    list_seq_ = tombstone_where_->seq_start_idx;
    encoded_key_.Set(tombstone_start_key_,
                     *tombstone_list_->seq_iter(list_seq_), kTypeRangeDeletion);
    return true;
  }
  void PrepareNext() {
    auto uc = icomp_.user_comparator();
    while (true) {
      if (where_ == ranges_.end()) {
        encoded_key_.Clear();
        return;
      }
      if (list_seq_ == size_t(-1)) {
        start_key_ = ExtractUserKey(where_->start_ikey);
        end_key_ = ExtractUserKey(where_->end_ikey);
        auto next = std::next(where_);
        while (next != ranges_.end() &&
               uc->Compare(end_key_, ExtractUserKey(next->start_ikey)) == 0) {
          assert(GetInternalKeySeqno(where_->end_ikey) == kMaxSequenceNumber);
          assert(GetInternalKeySeqno(next->start_ikey) == kMaxSequenceNumber);
          end_key_ = ExtractUserKey(next->end_ikey);
          where_ = next++;
        }
        tombstone_where_ = std::upper_bound(
            tombstone_list_->begin(), tombstone_list_->end(), start_key_,
            [uc](const Slice& a,
                 const FragmentedRangeTombstoneList::RangeTombstoneStack& b) {
              return uc->Compare(a, b.end_key) < 0;
            });
        if (PrepareTombstone()) {
          return;
        }
      } else if (++list_seq_ < tombstone_where_->seq_end_idx) {
        encoded_key_.Set(tombstone_start_key_,
                         *tombstone_list_->seq_iter(list_seq_),
                         kTypeRangeDeletion);
        return;
      } else {
        ++tombstone_where_;
        if (PrepareTombstone()) {
          return;
        }
      }
      if (!status_.ok()) {
        encoded_key_.Clear();
        return;
      }
      ++where_;
      list_seq_ = size_t(-1);
    }
  }

 private:
  Status status_;
  InternalKey encoded_key_;
  InternalKey seek_key_;
  std::vector<MapBuilderRangesItem::TombstonsItem::TombstonsRange>::
      const_iterator where_;
  Slice start_key_;
  Slice end_key_;
  const std::vector<MapBuilderRangesItem::TombstonsItem::TombstonsRange>&
      ranges_;
  std::vector<FragmentedRangeTombstoneList::RangeTombstoneStack>::const_iterator
      tombstone_where_;
  Slice tombstone_start_key_;
  Slice tombstone_end_key_;
  FragmentedRangeTombstoneList* tombstone_list_;
  size_t list_seq_;
  const InternalKeyComparator& icomp_;
};

Status LoadRangeWithDepend(std::vector<RangeWithDepend>& ranges, Arena* arena,
                           FileMetaDataBoundBuilder* bound_builder,
                           IteratorCache& iterator_cache,
                           const FileMetaData* const* file_meta, size_t n) {
  MapSstElement map_element;
  for (size_t i = 0; i < n; ++i) {
    auto f = file_meta[i];
    if (f->prop.is_map_sst()) {
      auto iter = iterator_cache.GetIterator(f, nullptr);
      assert(iter != nullptr);
      if (!iter->status().ok()) {
        return iter->status();
      }
      for (iter->SeekToFirst(); iter->Valid(); iter->Next()) {
        auto value = iter->value();
        auto s = value.fetch();
        if (!s.ok()) {
          return s;
        }
        if (!map_element.Decode(iter->key(), value.slice())) {
          return Status::Corruption(
              "LoadRangeWithDepend: Map sst invalid key or value");
        }
        ranges.emplace_back(map_element, arena);
      }
    } else {
      ranges.emplace_back(f, arena);
    }
    if (bound_builder != nullptr) {
      bound_builder->Update(f);
    }
  }
  return Status::OK();
}

Status AdjustRange(const InternalKeyComparator* ic, InternalIterator* iter,
                   Arena* arena, const InternalKey& largest_key,
                   std::vector<RangeWithDepend>& ranges) {
  if (ranges.empty()) {
    return Status::OK();
  }
  std::vector<RangeWithDepend> new_ranges;
  auto merge_dependence = [](std::vector<MapSstElement::LinkTarget>& e,
                             const std::vector<MapSstElement::LinkTarget>& d) {
    size_t insert_pos = e.size();
    for (auto rit = d.rbegin(); rit != d.rend(); ++rit) {
      size_t new_pos;
      for (new_pos = 0; new_pos < insert_pos; ++new_pos) {
        if (e[new_pos].file_number == rit->file_number) {
          break;
        }
      }
      if (new_pos == insert_pos) {
        e.emplace(e.begin() + new_pos, *rit);
      } else {
        insert_pos = new_pos;
      }
    }
  };
  new_ranges.clear();
  Slice largest = ArenaPinInternalKey(
      largest_key.user_key(),
      GetInternalKeySeqno(largest_key.Encode()) == kMaxSequenceNumber
          ? kMaxSequenceNumber
          : 0,
      static_cast<ValueType>(0), arena);
  auto uc = ic->user_comparator();
  InternalKey ik;
  enum { kSetMin, kSetMax };
  auto set_ik = [&ik](const Slice& uk, int min_or_max) {
    ik.Clear();
    if (min_or_max == kSetMin) {
      ik.SetMinPossibleForUserKey(uk);
    } else {
      ik.SetMaxPossibleForUserKey(uk);
    }
    return ik.Encode();
  };
  for (auto it = ranges.begin(); it != ranges.end(); ++it) {
    auto range = &*it;
    if (range->include[0] ||
        GetInternalKeySeqno(range->point[0]) != kMaxSequenceNumber) {
      range->point[0] = ArenaPinInternalKey(ExtractUserKey(range->point[0]),
                                            kMaxSequenceNumber,
                                            static_cast<ValueType>(0), arena);
      range->include[0] = false;
    }
    if (ic->Compare(range->point[1], largest) >= 0) {
      range->point[1] = largest;
      range->include[1] = true;
    } else if (GetInternalKeySeqno(range->point[1]) != kMaxSequenceNumber) {
      iter->Seek(set_ik(ExtractUserKey(range->point[1]), kSetMax));
      if (iter->Valid() && ic->Compare(iter->key(), ik.Encode()) == 0) {
        iter->Next();
      }
      if (iter->Valid() && ic->Compare(iter->key(), largest) <= 0) {
        range->point[1] =
            ArenaPinInternalKey(ExtractUserKey(iter->key()), kMaxSequenceNumber,
                                static_cast<ValueType>(0), arena);
      } else if (!iter->status().ok()) {
        return iter->status();
      } else {
        range->point[1] = largest;
      }
      range->include[1] = true;
    } else {
      assert(range->include[1]);
    }
    if (new_ranges.empty()) {
      new_ranges.emplace_back(std::move(*range));
      continue;
    }
    auto last = &new_ranges.back();
    int c = uc->Compare(ExtractUserKey(range->point[0]),
                        ExtractUserKey(last->point[1]));
    if (GetInternalKeySeqno(last->point[1]) == kMaxSequenceNumber ? c >= 0
                                                                  : c > 0) {
      new_ranges.emplace_back(std::move(*range));
      continue;
    }
    RangeWithDepend split;
    split.point[0] = range->point[0];
    split.point[1] = last->point[1];
    assert(!range->include[0]);
    assert(last->include[1]);
    split.include[0] = false;
    split.include[1] = true;
    split.no_records = last->no_records && range->no_records;
    split.has_delete_range = last->has_delete_range || range->has_delete_range;
    split.stable = false;
    split.dependence = last->dependence;
    merge_dependence(split.dependence, range->dependence);

    auto is_same_dependence = [&](const RangeWithDepend& l,
                                  const RangeWithDepend& r) {
      if (l.dependence.size() == r.dependence.size()) {
        assert(std::mismatch(l.dependence.begin(), l.dependence.end(),
                             r.dependence.begin(),
                             [](const MapSstElement::LinkTarget& l,
                                const MapSstElement::LinkTarget& r) {
                               return l.file_number == r.file_number;
                             })
                   .first == l.dependence.end());
        return true;
      }
      return false;
    };
    if (is_same_dependence(*last, split) ||
        ic->Compare(last->point[0], split.point[0]) >= 0) {
      split.point[0] = last->point[0];
      assert(!last->include[0]);
      new_ranges.pop_back();
    } else {
      last->point[1] = split.point[0];
      last->stable = false;
      assert(last->include[1]);
    }
    if (is_same_dependence(split, *range) ||
        ic->Compare(split.point[1], range->point[1]) >= 0) {
      split.point[1] = range->point[1];
      assert(range->include[1]);
      new_ranges.emplace_back(std::move(split));
    } else {
      assert(GetInternalKeySeqno(split.point[1]) == kMaxSequenceNumber);
      range->point[0] = split.point[1];
      range->stable = false;
      assert(!split.include[0]);
      new_ranges.emplace_back(std::move(split));
      new_ranges.emplace_back(std::move(*range));
    }
  }
  new_ranges.swap(ranges);
  return Status::OK();
}

enum class PartitionType {
  kMerge,
  kDelete,
  kExtract,
};

// Partition two sorted non-overlap range vector
// a: [ -------- )      [ -------- ]
// b:       ( -------------- ]
// r: [ -- ]( -- )[ -- )[ -- ]( -- ]
std::vector<RangeWithDepend> PartitionRangeWithDepend(
    const std::vector<RangeWithDepend>& ranges_a,
    const std::vector<RangeWithDepend>& ranges_b,
    const InternalKeyComparator& icomp, PartitionType type) {
  std::vector<RangeWithDepend> output;
  assert(!ranges_a.empty() && !ranges_b.empty());
  const RangeWithDepend* source;
  auto put_left = [&](const Slice& key, bool include,
                      const RangeWithDepend* r) {
    assert(output.empty() || icomp.Compare(output.back().point[1], key) < 0 ||
           !output.back().include[1] || !include);
    output.emplace_back();
    auto& back = output.back();
    back.point[0] = key;
    back.include[0] = include;
    source = r;
  };
  auto put_right = [&](const Slice& key, bool include,
                       const RangeWithDepend* r) {
    auto& back = output.back();
    if (back.dependence.empty() || (icomp.Compare(key, back.point[0]) == 0 &&
                                    (!back.include[0] || !include))) {
      output.pop_back();
      return;
    }
    back.point[1] = key;
    back.include[1] = include;
    assert(icomp.Compare(back.point[0], back.point[1]) <= 0);
    if (source == nullptr || r == nullptr || source != r) {
      back.stable = false;
    }
  };
  auto put_depend = [&](const RangeWithDepend* a, const RangeWithDepend* b) {
    auto& dependence = output.back().dependence;
    auto& no_records = output.back().no_records;
    auto& has_delete_range = output.back().has_delete_range;
    auto& stable = output.back().stable;
    assert(a != nullptr || b != nullptr);
    switch (type) {
      case PartitionType::kMerge:
        if (a != nullptr) {
          dependence = a->dependence;
          if (b != nullptr) {
            stable = false;
            dependence.insert(dependence.end(), b->dependence.begin(),
                              b->dependence.end());
            has_delete_range = a->has_delete_range || b->has_delete_range;
          } else {
            no_records = a->no_records;
            has_delete_range = a->has_delete_range;
            stable = a->stable;
          }
        } else {
          no_records = b->no_records;
          has_delete_range = b->has_delete_range;
          stable = b->stable;
          dependence = b->dependence;
        }
        break;
      case PartitionType::kDelete:
        if (b == nullptr) {
          no_records = a->no_records;
          has_delete_range = a->has_delete_range;
          stable = a->stable;
          dependence = a->dependence;
        } else {
          assert(b->dependence.empty());
        }
        break;
      case PartitionType::kExtract:
        if (a != nullptr && b != nullptr) {
          no_records = a->no_records;
          has_delete_range = a->has_delete_range;
          stable = a->stable;
          dependence = a->dependence;
          assert(b->dependence.empty());
        }
        break;
    }
  };
  size_t ai = 0, bi = 0;  // range index
  size_t ac, bc;          // changed
  size_t ab = 0, bb = 0;  // left bound or right bound
#define CASE(a, b, c, d) \
  (((a) ? 1 : 0) | ((b) ? 2 : 0) | ((c) ? 4 : 0) | ((d) ? 8 : 0))
  do {
    int c;
    if (ai < ranges_a.size() && bi < ranges_b.size()) {
      c = icomp.Compare(ranges_a[ai].point[ab], ranges_b[bi].point[bb]);
      c = CompInclude(c, ab, ranges_a[ai].include[ab], bb,
                      ranges_b[bi].include[bb]);
    } else {
      c = ai < ranges_a.size() ? -1 : 1;
    }
    ac = c <= 0;
    bc = c >= 0;
    switch (CASE(ab, bb, ac, bc)) {
      // out ranges_a , out ranges_b , enter ranges_a
      case CASE(0, 0, 1, 0):
        put_left(ranges_a[ai].point[ab], ranges_a[ai].include[ab],
                 &ranges_a[ai]);
        put_depend(&ranges_a[ai], nullptr);
        break;
      // in ranges_a , out ranges_b , leave ranges_a
      case CASE(1, 0, 1, 0):
        put_right(ranges_a[ai].point[ab], ranges_a[ai].include[ab],
                  &ranges_a[ai]);
        break;
      // out ranges_a , out ranges_b , enter ranges_b
      case CASE(0, 0, 0, 1):
        put_left(ranges_b[bi].point[bb], ranges_b[bi].include[bb],
                 &ranges_b[bi]);
        put_depend(nullptr, &ranges_b[bi]);
        break;
      // out ranges_a , in ranges_b , leave ranges_b
      case CASE(0, 1, 0, 1):
        put_right(ranges_b[bi].point[bb], ranges_b[bi].include[bb],
                  &ranges_b[bi]);
        break;
      // in ranges_a , out ranges_b , begin ranges_b
      case CASE(1, 0, 0, 1):
        put_right(ranges_b[bi].point[bb], !ranges_b[bi].include[bb], nullptr);
        put_left(ranges_b[bi].point[bb], ranges_b[bi].include[bb],
                 &ranges_b[bi]);
        put_depend(&ranges_a[ai], &ranges_b[bi]);
        break;
      // in ranges_a , in ranges_b , leave ranges_b
      case CASE(1, 1, 0, 1):
        put_right(ranges_b[bi].point[bb], ranges_b[bi].include[bb],
                  &ranges_b[bi]);
        put_left(ranges_b[bi].point[bb], !ranges_b[bi].include[bb], nullptr);
        put_depend(&ranges_a[ai], nullptr);
        break;
      // out ranges_a , in ranges_b , begin ranges_a
      case CASE(0, 1, 1, 0):
        put_right(ranges_a[ai].point[ab], !ranges_a[ai].include[ab], nullptr);
        put_left(ranges_a[ai].point[ab], ranges_a[ai].include[ab],
                 &ranges_a[ai]);
        put_depend(&ranges_a[ai], &ranges_b[bi]);
        break;
      // in ranges_a , in ranges_b , leave ranges_a
      case CASE(1, 1, 1, 0):
        put_right(ranges_a[ai].point[ab], ranges_a[ai].include[ab],
                  &ranges_a[ai]);
        put_left(ranges_a[ai].point[ab], !ranges_a[ai].include[ab], nullptr);
        put_depend(nullptr, &ranges_b[bi]);
        break;
      // out ranges_a , out ranges_b , enter ranges_a , enter ranges_b
      case CASE(0, 0, 1, 1):
        put_left(ranges_a[ai].point[ab], ranges_a[ai].include[ab], nullptr);
        put_depend(&ranges_a[ai], &ranges_b[bi]);
        break;
      // in ranges_a , in ranges_b , leave ranges_a , leave ranges_b
      case CASE(1, 1, 1, 1):
        put_right(ranges_a[ai].point[ab], ranges_a[ai].include[ab], nullptr);
        break;
      default:
        assert(false);
    }
    ai += (ab + ac) / 2;
    bi += (bb + bc) / 2;
    ab = (ab + ac) % 2;
    bb = (bb + bc) % 2;
  } while (ai != ranges_a.size() || bi != ranges_b.size());
#undef CASE
  return output;
}

Status LoadDeleteRangeIterImpl(
    const FileMetaData* f, const InternalKeyComparator& ic,
    IteratorCache& iterator_cache,
    std::vector<std::unique_ptr<TruncatedRangeDelIterator>>*
        range_del_iter_vec) {
  TableReader* reader;
  auto iter = iterator_cache.GetIterator(f, &reader);
  if (!iter->status().ok()) {
    return iter->status();
  }
  assert(reader != nullptr);
  std::unique_ptr<FragmentedRangeTombstoneIterator> range_del_iter(
      reader->NewRangeTombstoneIterator(ReadOptions()));
  if (range_del_iter) {
    range_del_iter_vec->emplace_back(new TruncatedRangeDelIterator(
        std::move(range_del_iter), &ic, nullptr, nullptr));
  }
  return Status::OK();
};

Status LoadDeleteRangeIter(
    const FileMetaData* file_meta, const InternalKeyComparator& ic,
    IteratorCache& iterator_cache,
    std::vector<std::unique_ptr<TruncatedRangeDelIterator>>*
        range_del_iter_vec) {
  if (file_meta->prop.is_map_sst() &&
      !file_meta->prop.map_handle_range_deletions()) {
    for (auto& dependence : file_meta->prop.dependence) {
      auto f = iterator_cache.GetFileMetaData(dependence.file_number);
      if (f == nullptr) {
        return Status::Aborted("Missing Dependence files");
      }
      if (f->prop.has_range_deletions()) {
        auto s = LoadDeleteRangeIter(f, ic, iterator_cache, range_del_iter_vec);
        if (!s.ok()) {
          return s;
        }
      }
    }
  } else if (file_meta->prop.has_range_deletions()) {
    auto s = LoadDeleteRangeIterImpl(file_meta, ic, iterator_cache,
                                     range_del_iter_vec);
    if (!s.ok()) {
      return s;
    }
  }
  return Status::OK();
};

}  // namespace

MapBuilder::MapBuilder(int job_id, const ImmutableDBOptions& db_options,
                       const EnvOptions& env_options, VersionSet* versions,
                       Statistics* stats, const std::string& dbname)
    : job_id_(job_id),
      dbname_(dbname),
      db_options_(db_options),
      env_options_(env_options),
      env_(db_options.env),
      versions_(versions),
      stats_(stats) {}

Status MapBuilder::Build(const std::vector<CompactionInputFiles>& inputs,
                         const std::vector<Range>& deleted_range,
                         const std::vector<FileMetaData*>& added_files,
                         int output_level, uint32_t output_path_id,
                         ColumnFamilyData* cfd, Version* version,
                         VersionEdit* edit, FileMetaData* file_meta_ptr,
                         std::unique_ptr<TableProperties>* prop_ptr,
                         std::set<FileMetaData*>* deleted_files) {
  assert(output_level != 0 || inputs.front().level == 0);
  assert(!inputs.front().files.empty());
  auto vstorage = version->storage_info();
  auto& icomp = cfd->internal_comparator();
  IteratorCacheContext iterator_cache_ctx = {
      cfd, &version->GetMutableCFOptions(), version, &env_options_};
  IteratorCache iterator_cache(vstorage->dependence_map(), &iterator_cache_ctx,
                               IteratorCacheContext::CreateIter);
  Arena* arena = iterator_cache.GetArena();
  LazyInternalIteratorWrapper version_iter(
      IteratorCacheContext::CreateVersionIter, &iterator_cache_ctx, nullptr,
      nullptr, arena);

  std::list<std::vector<RangeWithDepend>> level_ranges;
  std::vector<std::unique_ptr<TruncatedRangeDelIterator>> range_del_iter_vec;
  MapSstElement map_element;
  FileMetaDataBoundBuilder bound_builder(&cfd->internal_comparator());
  std::vector<MapBuilderRangesItem::TombstonsItem> tombstones;
  Status s;
  size_t input_range_count = 0;

  // load input files into level_ranges
  for (auto& level_files : inputs) {
    if (level_files.files.empty()) {
      continue;
    }
    if (level_files.level == 0) {
      for (auto f : level_files.files) {
        s = LoadDeleteRangeIter(f, icomp, iterator_cache, &range_del_iter_vec);
        if (!s.ok()) {
          return s;
        }
        std::vector<RangeWithDepend> ranges;
        s = LoadRangeWithDepend(ranges, arena, &bound_builder, iterator_cache,
                                &f, 1);
        if (!s.ok()) {
          return s;
        }
        assert(boost::is_sorted(ranges, TERARK_FIELD(point[1]) < icomp));
        input_range_count += ranges.size();
        level_ranges.emplace_back(std::move(ranges));
      }
    } else {
      for (auto f : level_files.files) {
        s = LoadDeleteRangeIter(f, icomp, iterator_cache, &range_del_iter_vec);
        if (!s.ok()) {
          return s;
        }
      }
      std::vector<RangeWithDepend> ranges;
<<<<<<< HEAD
      assert(boost::is_sorted(level_files.files, TERARK_FIELD_P(largest) < icomp));
      s = LoadRangeWithDepend(ranges, &bound_builder, iterator_cache,
=======
      assert(std::is_sorted(
          level_files.files.begin(), level_files.files.end(),
          [&icomp](const FileMetaData* f1, const FileMetaData* f2) {
            return icomp.Compare(f1->largest, f2->largest) < 0;
          }));
      s = LoadRangeWithDepend(ranges, arena, &bound_builder, iterator_cache,
>>>>>>> d1933df1
                              level_files.files.data(),
                              level_files.files.size());
      if (!s.ok()) {
        return s;
      }
      assert(boost::is_sorted(ranges, TERARK_FIELD(point[1]) < icomp));
      input_range_count += ranges.size();
      level_ranges.emplace_back(std::move(ranges));
    }
  }

  // merge ranges
  // TODO(zouzhizhang): multi way union
  while (level_ranges.size() > 1) {
    auto union_a = level_ranges.begin();
    auto union_b = std::next(union_a);
    size_t min_sum = union_a->size() + union_b->size();
    for (auto next = std::next(union_b); next != level_ranges.end();
         ++union_b, ++next) {
      size_t sum = union_b->size() + next->size();
      if (sum < min_sum) {
        min_sum = sum;
        union_a = union_b;
      }
    }
    union_b = std::next(union_a);
    level_ranges.insert(
        union_a,
        PartitionRangeWithDepend(*union_a, *union_b, cfd->internal_comparator(),
                                 PartitionType::kMerge));
    level_ranges.erase(union_a);
    level_ranges.erase(union_b);
  }

  if (!level_ranges.empty() && !deleted_range.empty()) {
    std::vector<RangeWithDepend> ranges;
    ranges.reserve(deleted_range.size());
    for (auto& r : deleted_range) {
      ranges.emplace_back(r, arena);
    }
    assert(boost::is_sorted(ranges, TERARK_FIELD(point[1]) < icomp));
    level_ranges.front() = PartitionRangeWithDepend(
        level_ranges.front(), ranges, cfd->internal_comparator(),
        PartitionType::kDelete);
    if (level_ranges.front().empty()) {
      level_ranges.pop_front();
    }
  }
  if (!level_ranges.empty() && !range_del_iter_vec.empty()) {
    tombstones.emplace_back(std::shared_ptr<FragmentedRangeTombstoneList>(
        new FragmentedRangeTombstoneList(
            std::unique_ptr<InternalIteratorBase<Slice>>(
                NewTruncatedRangeDelMergingIter(&icomp, range_del_iter_vec)),
            icomp)));
    s = AdjustRange(&icomp, &version_iter, arena, bound_builder.largest,
                    level_ranges.front());
    if (!s.ok()) {
      return s;
    }
    tombstones.back().SetRanges(level_ranges.front());
  }
  if (!added_files.empty()) {
    std::vector<std::unique_ptr<TruncatedRangeDelIterator>>
        added_range_del_iter_vec;
    std::vector<RangeWithDepend> ranges;
<<<<<<< HEAD
    assert(boost::is_sorted(added_files, TERARK_FIELD_P(largest) < icomp));
    s = LoadRangeWithDepend(ranges, &bound_builder, iterator_cache,
=======
    assert(std::is_sorted(
        added_files.begin(), added_files.end(),
        [&icomp](const FileMetaData* f1, const FileMetaData* f2) {
          return icomp.Compare(f1->largest, f2->largest) < 0;
        }));
    for (auto f : added_files) {
      iterator_cache.PutFileMetaData(f);
    }
    s = LoadRangeWithDepend(ranges, arena, &bound_builder, iterator_cache,
>>>>>>> d1933df1
                            added_files.data(), added_files.size());
    if (!s.ok()) {
      return s;
    }
    for (auto f : added_files) {
      s = LoadDeleteRangeIter(f, icomp, iterator_cache,
                              &added_range_del_iter_vec);
      if (!s.ok()) {
        return s;
      }
    }
    if (!added_range_del_iter_vec.empty()) {
      tombstones.emplace_back(std::shared_ptr<FragmentedRangeTombstoneList>(
          new FragmentedRangeTombstoneList(
              std::unique_ptr<InternalIteratorBase<Slice>>(
                  NewTruncatedRangeDelMergingIter(&icomp,
                                                  added_range_del_iter_vec)),
              icomp)));
      s = AdjustRange(&icomp, &version_iter, arena, added_files.back()->largest,
                      ranges);
      if (!s.ok()) {
        return s;
      }
      tombstones.back().SetRanges(ranges);
    }
    if (level_ranges.empty()) {
      level_ranges.emplace_back(std::move(ranges));
    } else {
      level_ranges.front() = PartitionRangeWithDepend(
          level_ranges.front(), ranges, cfd->internal_comparator(),
          PartitionType::kMerge);
    }
    for (auto& range_del_it : added_range_del_iter_vec) {
      range_del_iter_vec.emplace_back(std::move(range_del_it));
    }
  }
  bool build_range_deletion_ranges =
      cfd->ioptions()->compaction_style ==
          CompactionStyle::kCompactionStyleLevel &&
      cfd->ioptions()->enable_lazy_compaction &&
      output_level < vstorage->num_non_empty_levels() - 1;

  ScopedArenaIterator tombstone_iter;
  if (!tombstones.empty()) {
    MergeIteratorBuilder builder(&icomp, iterator_cache.GetArena());
    for (auto& item : tombstones) {
      builder.AddIterator(
          new (iterator_cache.GetArena()->AllocateAligned(
              sizeof(MapSstTombstoneIterator)))
              MapSstTombstoneIterator(item, cfd->internal_comparator()));
    }
    tombstone_iter.set(builder.Finish());
  }
  if (build_range_deletion_ranges && !tombstones.empty()) {
    std::vector<RangeWithDepend> ranges;
    auto uc = icomp.user_comparator();
    Slice last_end_key;
    for (tombstone_iter->SeekToFirst(); tombstone_iter->Valid();
         tombstone_iter->Next()) {
      auto start_key = ExtractUserKey(tombstone_iter->key());
      auto v = tombstone_iter->value();
      s = v.fetch();
      if (!s.ok()) {
        return s;
      }
      auto end_key = v.slice();

      if (!ranges.empty() && uc->Compare(start_key, last_end_key) <= 0) {
        if (uc->Compare(end_key, last_end_key) > 0) {
          ranges.back().point[1] = ArenaPinInternalKey(
              end_key, kMaxSequenceNumber, static_cast<ValueType>(0), arena);
        }
      } else {
        ranges.emplace_back();
        auto& r = ranges.back();
        r.point[0] = ArenaPinInternalKey(start_key, kMaxSequenceNumber,
                                         static_cast<ValueType>(0), arena);
        r.point[1] = ArenaPinInternalKey(end_key, kMaxSequenceNumber,
                                         static_cast<ValueType>(0), arena);
        r.include[0] = false;
        r.include[1] = true;
        r.no_records = true;
        r.has_delete_range = true;
        r.stable = false;
      }
      last_end_key = ExtractUserKey(ranges.back().point[1]);
    }
    assert(!level_ranges.empty());
    level_ranges.front() = PartitionRangeWithDepend(
        level_ranges.front(), ranges, icomp, PartitionType::kMerge);
  }
  std::vector<RangeWithDepend> ranges;
  if (!level_ranges.empty()) {
    s = AdjustRange(&icomp, &version_iter, arena, bound_builder.largest,
                    level_ranges.front());
    if (!s.ok()) {
      return s;
    }
    ranges = std::move(level_ranges.front());
    level_ranges.clear();
  }

  auto edit_add_file = [edit](int level, const FileMetaData* f) {
    // don't call edit->AddFile(level, *f)
    // assert(!file_meta->table_reader_handle);
    edit->AddFile(level, f->fd.GetNumber(), f->fd.GetPathId(), f->fd.file_size,
                  f->smallest, f->largest, f->fd.smallest_seqno,
                  f->fd.largest_seqno, f->marked_for_compaction, f->prop);
  };
  auto edit_del_file = [edit, deleted_files](int level, FileMetaData* f) {
    edit->DeleteFile(level, f->fd.GetNumber());
    if (deleted_files != nullptr) {
      deleted_files->emplace(f);
    }
  };

  if (ranges.empty()) {
    for (auto& input_level : inputs) {
      for (auto f : input_level.files) {
        edit_del_file(input_level.level, f);
      }
    }
    return s;
  }

  // make sure level 0 files seqno no overlap
  if (output_level != 0 || ranges.size() == 1) {
    std::unordered_map<uint64_t, const FileMetaData*> sst_live;
    bool build_map_sst = false;
    // check is need build map
    for (auto& range : ranges) {
      if (range.dependence.size() > 1) {
        build_map_sst = true;
        break;
      }
      auto f =
          iterator_cache.GetFileMetaData(range.dependence.front().file_number);
      assert(f != nullptr);
      if (f->prop.is_map_sst()) {
        build_map_sst = true;
        break;
      }
      Range r(range.point[0], range.point[1], range.include[0],
              range.include[1]);
      if (!IsPerfectRange(r, f, icomp)) {
        build_map_sst = true;
        break;
      }
      sst_live.emplace(range.dependence.front().file_number, f);
    }
    if (!build_map_sst) {
      // unnecessary build map sst
      for (auto& input_level : inputs) {
        for (auto f : input_level.files) {
          uint64_t file_number = f->fd.GetNumber();
          if (sst_live.erase(file_number) > 0) {
            if (output_level != input_level.level) {
              edit_del_file(input_level.level, f);
              edit_add_file(output_level, f);
            }
          } else {
            edit_del_file(input_level.level, f);
          }
        }
      }
      for (auto& pair : sst_live) {
        auto f = pair.second;
        edit_add_file(output_level, f);
      }
      return s;
    }
  }
  if (inputs.size() == 1 && inputs.front().files.size() == 1 &&
      inputs.front().files.front()->prop.is_map_sst() &&
      ranges.size() == input_range_count &&
      !std::any_of(ranges.begin(), ranges.end(), !TERARK_GET(.stable))) {
    // all ranges stable, new map will equals to input map, done
    return s;
  }

  MapSstElementIterator output_iter(ranges, iterator_cache,
                                    cfd->internal_comparator());

  assert(boost::is_sorted(ranges, TERARK_FIELD(point[1]) < icomp));

  FileMetaData file_meta;
  std::unique_ptr<TableProperties> prop;

  s = WriteOutputFile(bound_builder, &output_iter, tombstone_iter.get(),
                      output_path_id, cfd, version->GetMutableCFOptions(),
                      &file_meta, &prop);

  if (s.ok()) {
    for (auto& input_level : inputs) {
      for (auto f : input_level.files) {
        edit_del_file(input_level.level, f);
      }
    }
    for (auto f : added_files) {
      edit->AddFile(-1, *f);
      assert(f->table_reader_handle == nullptr);
    }
    edit->AddFile(output_level, file_meta);
    assert(file_meta.table_reader_handle == nullptr);
  }
  if (file_meta_ptr != nullptr) {
    *file_meta_ptr = std::move(file_meta);
  }
  if (prop_ptr != nullptr) {
    prop_ptr->swap(prop);
  }
  return s;
}  // namespace rocksdb

Status MapBuilder::Build(const std::vector<CompactionInputFiles>& inputs,
                         const std::vector<Range>& push_range, int output_level,
                         uint32_t output_path_id, ColumnFamilyData* cfd,
                         Version* version, VersionEdit* edit,
                         std::vector<MapBuilderOutput>* output) {
  assert(output_level > 0);
  auto vstorage = version->storage_info();
  auto& icomp = cfd->internal_comparator();
  IteratorCacheContext iterator_cache_ctx = {
      cfd, &version->GetMutableCFOptions(), version, &env_options_};
  IteratorCache iterator_cache(vstorage->dependence_map(), &iterator_cache_ctx,
                               IteratorCacheContext::CreateIter);
  Arena* arena = iterator_cache.GetArena();
  LazyInternalIteratorWrapper version_iter(
      IteratorCacheContext::CreateVersionIter, &iterator_cache_ctx, nullptr,
      nullptr, arena);

  std::vector<MapBuilderRangesItem> range_items;
  MapSstElement map_element;
  Status s;
  size_t output_index = size_t(-1);

  std::vector<RangeWithDepend> push_ranges;
  push_ranges.reserve(push_range.size());
  for (auto& r : push_range) {
    push_ranges.emplace_back(r, arena);
  }
  assert(std::is_sorted(
      push_ranges.begin(), push_ranges.end(),
      [&icomp](const RangeWithDepend& a, const RangeWithDepend& b) {
        return icomp.Compare(a.point[1], b.point[1]) < 0;
      }));

  // load input files into level_ranges
  for (auto& level_files : inputs) {
    if (level_files.files.empty()) {
      continue;
    }
    std::vector<std::unique_ptr<TruncatedRangeDelIterator>> range_del_iter_vec;
    assert(level_files.level <= output_level);
    FileMetaDataBoundBuilder bound_builder(&cfd->internal_comparator());
    if (level_files.level == 0) {
      for (auto f : level_files.files) {
        s = LoadDeleteRangeIter(f, icomp, iterator_cache, &range_del_iter_vec);
        if (!s.ok()) {
          return s;
        }
        std::vector<RangeWithDepend> ranges;
        s = LoadRangeWithDepend(ranges, arena, &bound_builder, iterator_cache,
                                &f, 1);
        if (!s.ok()) {
          return s;
        }
        assert(std::is_sorted(
            ranges.begin(), ranges.end(),
            [&icomp](const RangeWithDepend& a, const RangeWithDepend& b) {
              return icomp.Compare(a.point[1], b.point[1]) < 0;
            }));
        if (range_items.empty()) {
          range_items.emplace_back(FileMetaDataBoundBuilder(nullptr), 0,
                                   f->prop.is_map_sst(), std::move(ranges));
        } else {
          assert(range_items.front().level == 0);
          auto& level_ranges = range_items.front();
          level_ranges.is_map = false;
          level_ranges.ranges = PartitionRangeWithDepend(
              level_ranges.ranges, ranges, cfd->internal_comparator(),
              PartitionType::kMerge);
          level_ranges.input_range_count = size_t(-1);
        }
      }
      range_items.front().bound_builder = std::move(bound_builder);
    } else {
      for (auto f : level_files.files) {
        s = LoadDeleteRangeIter(f, icomp, iterator_cache, &range_del_iter_vec);
        if (!s.ok()) {
          return s;
        }
      }
      std::vector<RangeWithDepend> ranges;
      if (level_files.level == output_level) {
        output_index = range_items.size();
      }
      s = LoadRangeWithDepend(ranges, arena, &bound_builder, iterator_cache,
                              level_files.files.data(), level_files.size());
      if (!s.ok()) {
        return s;
      }
      bool is_map = level_files.size() == 1 &&
                    level_files.files.front()->prop.is_map_sst();
      range_items.emplace_back(std::move(bound_builder), level_files.level,
                               is_map, std::move(ranges));
    }
    auto& back = range_items.back();
    back.inputs = &level_files.files;
    if (!range_del_iter_vec.empty()) {
      back.self_tombstone_index = back.tombstones.size();
      back.tombstones.emplace_back(
          std::shared_ptr<FragmentedRangeTombstoneList>(
              new FragmentedRangeTombstoneList(
                  std::unique_ptr<InternalIteratorBase<Slice>>(
                      NewTruncatedRangeDelMergingIter(&icomp,
                                                      range_del_iter_vec)),
                  icomp)));
    }
  }
  if (output_index == size_t(-1)) {
    output_index = range_items.size();
    range_items.emplace_back(
        FileMetaDataBoundBuilder(&cfd->internal_comparator()), output_level,
        false, std::vector<RangeWithDepend>());
  }

  // process levels
  for (auto rit = range_items.rbegin(); rit != range_items.rend(); ++rit) {
    auto& level_ranges = *rit;
    if (level_ranges.level == output_level) {
      continue;
    }
    std::vector<RangeWithDepend> extract = PartitionRangeWithDepend(
        level_ranges.ranges, push_ranges, cfd->internal_comparator(),
        PartitionType::kExtract);
    if (!extract.empty()) {
      level_ranges.ranges = PartitionRangeWithDepend(
          level_ranges.ranges, push_ranges, cfd->internal_comparator(),
          PartitionType::kDelete);
      auto& bound_builder = range_items[output_index].bound_builder;
      for (auto& r : extract) {
        for (auto& dependence : r.dependence) {
          const FileMetaData* f =
              iterator_cache.GetFileMetaData(dependence.file_number);
          if (f == nullptr) {
            // TODO log error
            return Status::Corruption("MapBuilder::Build missing FileMetaData");
          }
          bound_builder.Update(f);
        }
      }
      auto& output_range_items = range_items[output_index];
      if (!level_ranges.tombstones.empty()) {
        s = AdjustRange(&icomp, &version_iter, arena,
                        level_ranges.bound_builder.largest, extract);
        if (!s.ok()) {
          return s;
        }
        assert(level_ranges.tombstones.size() == 1);
        output_range_items.tombstones.emplace_back(
            level_ranges.tombstones.front().tombstones);
        output_range_items.tombstones.back().SetRanges(extract);
      }
      output_range_items.ranges =
          output_range_items.ranges.empty()
              ? std::move(extract)
              : PartitionRangeWithDepend(extract, output_range_items.ranges,
                                         cfd->internal_comparator(),
                                         PartitionType::kMerge);
    }
  }

  auto edit_add_file = [edit](int level, const FileMetaData* f) {
    // don't call edit->AddFile(level, *f)
    // assert(!file_meta->table_reader_handle);
    edit->AddFile(level, f->fd.GetNumber(), f->fd.GetPathId(), f->fd.file_size,
                  f->smallest, f->largest, f->fd.smallest_seqno,
                  f->fd.largest_seqno, f->marked_for_compaction, f->prop);
  };
  auto edit_del_file = [edit](int level, FileMetaData* f) {
    edit->DeleteFile(level, f->fd.GetNumber());
  };

  for (auto& level_ranges : range_items) {
    s = AdjustRange(&icomp, &version_iter, arena,
                    level_ranges.bound_builder.largest, level_ranges.ranges);
    if (!s.ok()) {
      return s;
    }
    if (level_ranges.ranges.empty()) {
      if (level_ranges.inputs != nullptr) {
        for (auto f : *level_ranges.inputs) {
          edit->DeleteFile(level_ranges.level, f->fd.GetNumber());
        }
      }
      continue;
    }
    if (level_ranges.self_tombstone_index != size_t(-1)) {
      level_ranges.tombstones[level_ranges.self_tombstone_index].SetRanges(
          level_ranges.ranges);
    }
    // make sure level 0 files seqno no overlap
    if (level_ranges.level != 0 || level_ranges.ranges.size() == 1) {
      std::unordered_map<uint64_t, const FileMetaData*> sst_live;
      bool build_map_sst = false;
      // check is need build map
      for (auto& range : level_ranges.ranges) {
        if (range.dependence.size() > 1) {
          build_map_sst = true;
          break;
        }
        auto f = iterator_cache.GetFileMetaData(
            range.dependence.front().file_number);
        assert(f != nullptr);
        if (f->prop.is_map_sst()) {
          build_map_sst = true;
          break;
        }
        Range r(range.point[0], range.point[1], range.include[0],
                range.include[1]);
        if (!IsPerfectRange(r, f, icomp)) {
          build_map_sst = true;
          break;
        }
        sst_live.emplace(range.dependence.front().file_number, f);
      }
      if (!build_map_sst) {
        // unnecessary build map sst
        if (level_ranges.inputs != nullptr) {
          for (auto f : *level_ranges.inputs) {
            uint64_t file_number = f->fd.GetNumber();
            if (sst_live.erase(file_number) == 0) {
              edit_del_file(level_ranges.level, f);
            }
          }
        }
        for (auto& pair : sst_live) {
          auto f = pair.second;
          edit_add_file(level_ranges.level, f);
        }
        continue;
      }
    }
    if (level_ranges.is_stable()) {
      // all ranges stable, new map will equals to input map, done
      continue;
    }

    MapSstElementIterator output_iter(level_ranges.ranges, iterator_cache,
                                      cfd->internal_comparator());
    ScopedArenaIterator tombstone_iter;
    if (!level_ranges.tombstones.empty()) {
      MergeIteratorBuilder builder(&icomp, iterator_cache.GetArena());
      for (auto& item : level_ranges.tombstones) {
        builder.AddIterator(
            new (iterator_cache.GetArena()->AllocateAligned(
                sizeof(MapSstTombstoneIterator)))
                MapSstTombstoneIterator(item, cfd->internal_comparator()));
      }
      tombstone_iter.set(builder.Finish());
    }

    assert(std::is_sorted(
        level_ranges.ranges.begin(), level_ranges.ranges.end(),
        [&icomp](const RangeWithDepend& f1, const RangeWithDepend& f2) {
          return icomp.Compare(f1.point[1], f2.point[1]) < 0;
        }));

    MapBuilderOutput output_item;
    s = WriteOutputFile(level_ranges.bound_builder, &output_iter,
                        tombstone_iter.get(), output_path_id, cfd,
                        version->GetMutableCFOptions(), &output_item.file_meta,
                        &output_item.prop);

    if (!s.ok()) {
      return s;
    }
    if (level_ranges.inputs != nullptr) {
      for (auto f : *level_ranges.inputs) {
        edit_del_file(level_ranges.level, f);
      }
    }
    edit->AddFile(level_ranges.level, output_item.file_meta);
    assert(output_item.file_meta.table_reader_handle == nullptr);

    if (output != nullptr) {
      output_item.level = level_ranges.level;
      output->emplace_back(std::move(output_item));
    }
  }
  return s;
}

Status MapBuilder::WriteOutputFile(
    const FileMetaDataBoundBuilder& bound_builder,
    MapSstRangeIterator* range_iter, InternalIterator* tombstone_iter,
    uint32_t output_path_id, ColumnFamilyData* cfd,
    const MutableCFOptions& mutable_cf_options, FileMetaData* file_meta,
    std::unique_ptr<TableProperties>* prop) {
  std::vector<std::unique_ptr<IntTblPropCollectorFactory>> collectors;

  // no need to lock because VersionSet::next_file_number_ is atomic
  uint64_t file_number = versions_->NewFileNumber();
  std::string fname =
      TableFileName(cfd->ioptions()->cf_paths, file_number, output_path_id);
  // Fire events.
#ifndef ROCKSDB_LITE
  EventHelpers::NotifyTableFileCreationStarted(
      cfd->ioptions()->listeners, dbname_, cfd->GetName(), fname, 0,
      TableFileCreationReason::kCompaction);
#endif  // !ROCKSDB_LITE

  // Make the output file
  std::unique_ptr<WritableFile> writable_file;
  auto s = NewWritableFile(env_, fname, &writable_file, env_options_);
  if (!s.ok()) {
    ROCKS_LOG_ERROR(db_options_.info_log,
                    "[%s] [JOB %d] BuildMapSst for table #%" PRIu64
                    " fails at NewWritableFile with status %s",
                    cfd->GetName().c_str(), job_id_, file_number,
                    s.ToString().c_str());
    LogFlush(db_options_.info_log);
    EventHelpers::LogAndNotifyTableFileCreationFinished(
        nullptr, cfd->ioptions()->listeners, dbname_, cfd->GetName(), fname, -1,
        FileDescriptor(), TableProperties(),
        TableFileCreationReason::kCompaction, s);
    return s;
  }

  file_meta->fd = FileDescriptor(file_number, output_path_id, 0);

  writable_file->SetIOPriority(Env::IO_LOW);
  writable_file->SetWriteLifeTimeHint(Env::WLTH_SHORT);
  // map sst always small
  writable_file->SetPreallocationBlockSize(4ULL << 20);
  std::unique_ptr<WritableFileWriter> outfile(new WritableFileWriter(
      std::move(writable_file), fname, env_options_, stats_));

  uint64_t output_file_creation_time;
  {
    int64_t _current_time = 0;
    auto status = env_->GetCurrentTime(&_current_time);
    // Safe to proceed even if GetCurrentTime fails. So, log and proceed.
    if (!status.ok()) {
      ROCKS_LOG_WARN(
          db_options_.info_log,
          "Failed to get current time to populate creation_time property. "
          "Status: %s",
          status.ToString().c_str());
    }
    output_file_creation_time = static_cast<uint64_t>(_current_time);
  }

  // map sst don't need compression or filters
  std::unique_ptr<TableBuilder> builder(NewTableBuilder(
      *cfd->ioptions(), mutable_cf_options, cfd->internal_comparator(),
      &collectors, cfd->GetID(), cfd->GetName(), outfile.get(), kNoCompression,
      CompressionOptions(), -1 /* level */, 0 /* compaction_load */,
      nullptr /* compression_dict */, true /* skip_filters */,
      output_file_creation_time, 0 /* oldest_key_time */, kMapSst));
  LogFlush(db_options_.info_log);

  // Update boundaries
  file_meta->smallest = bound_builder.smallest;
  file_meta->largest = bound_builder.largest;
  file_meta->fd.smallest_seqno = bound_builder.smallest_seqno;
  file_meta->fd.largest_seqno = bound_builder.largest_seqno;

  for (range_iter->SeekToFirst(); s.ok() && range_iter->Valid();
       range_iter->Next()) {
    s = builder->Add(range_iter->key(), range_iter->value());
  }
  if (s.ok() && !range_iter->status().ok()) {
    s = range_iter->status();
  }
  bool has_range_deletions = false;
  if (s.ok() && tombstone_iter != nullptr) {
    for (tombstone_iter->SeekToFirst(); s.ok() && tombstone_iter->Valid();
         tombstone_iter->Next()) {
      s = builder->AddTombstone(tombstone_iter->key(), tombstone_iter->value());
      has_range_deletions = true;
    }
    if (s.ok() && !tombstone_iter->status().ok()) {
      s = tombstone_iter->status();
    }
  }

  // Prepare prop
  file_meta->prop.num_entries = builder->NumEntries();
  file_meta->prop.purpose = kMapSst;
  file_meta->prop.flags |= TablePropertyCache::kMapHandleRangeDeletions;
  file_meta->prop.flags |=
      has_range_deletions ? 0 : TablePropertyCache::kNoRangeDeletions;
  std::tie(file_meta->prop.max_read_amp, file_meta->prop.read_amp) =
      range_iter->GetSstReadAmp();
  auto& dependence_build = range_iter->GetDependence();
  auto& dependence = file_meta->prop.dependence;
  dependence.reserve(dependence_build.size());
  for (auto& pair : dependence_build) {
    dependence.emplace_back(Dependence{pair.first, pair.second});
  }
  terark::sort_a(dependence, TERARK_CMP(file_number, <));

  // Map sst don't write tombstones
  if (s.ok()) {
    s = builder->Finish(&file_meta->prop, nullptr);
  } else {
    builder->Abandon();
  }
  file_meta->marked_for_compaction = builder->NeedCompact();
  const uint64_t current_entries = builder->NumEntries();
  const uint64_t current_bytes = builder->FileSize();
  if (s.ok()) {
    file_meta->fd.file_size = current_bytes;
  }
  // Finish and check for file errors
  if (s.ok()) {
    StopWatch sw(env_, stats_, COMPACTION_OUTFILE_SYNC_MICROS);
    s = outfile->Sync(db_options_.use_fsync);
  }
  if (s.ok()) {
    s = outfile->Close();
  }
  outfile.reset();

  if (s.ok()) {
    prop->reset(new TableProperties(builder->GetTableProperties()));
    // Output to event logger and fire events.
    const char* compaction_msg =
        file_meta->marked_for_compaction ? " (need compaction)" : "";
    ROCKS_LOG_INFO(db_options_.info_log,
                   "[%s] [JOB %d] Generated map table #%" PRIu64 ": %" PRIu64
                   " keys, %" PRIu64 " bytes%s",
                   cfd->GetName().c_str(), job_id_, file_number,
                   current_entries, current_bytes, compaction_msg);
  }
  EventHelpers::LogAndNotifyTableFileCreationFinished(
      nullptr, cfd->ioptions()->listeners, dbname_, cfd->GetName(), fname, -1,
      file_meta->fd, *prop ? **prop : TableProperties(),
      TableFileCreationReason::kCompaction, s);

#ifndef ROCKSDB_LITE
  // Report new file to SstFileManagerImpl
  auto sfm =
      static_cast<SstFileManagerImpl*>(db_options_.sst_file_manager.get());
  if (sfm && file_meta->fd.GetPathId() == 0) {
    sfm->OnAddFile(fname);
    if (sfm->IsMaxAllowedSpaceReached()) {
      // TODO(ajkr): should we return OK() if max space was reached by the final
      // compaction output file (similarly to how flush works when full)?
      s = Status::SpaceLimit("Max allowed space was reached");
    }
  }
#endif

  builder.reset();
  return s;
}

struct MapElementIterator : public InternalIterator {
  MapElementIterator(const FileMetaData* const* meta_array, size_t meta_size,
                     const InternalKeyComparator* icmp, void* callback_arg,
                     const IteratorCache::CreateIterCallback& create_iter)
      : meta_array_(meta_array),
        meta_size_(meta_size),
        icmp_(icmp),
        callback_arg_(callback_arg),
        create_iter_(create_iter),
        where_(meta_size) {
    assert(meta_size > 0);
  }
  ~MapElementIterator() { ResetIter(); }
  virtual bool Valid() const override { return where_ < meta_size_; }
  virtual void Seek(const Slice& target) override {
    where_ = terark::lower_bound_ex_0(meta_array_, meta_size_,
               target, TERARK_FIELD_P(largest.Encode()), "" < *icmp_);
    if (where_ == meta_size_) {
      ResetIter();
      return;
    }
    if (meta_array_[where_]->prop.is_map_sst()) {
      if (!InitIter()) {
        return;
      }
      iter_->Seek(target);
      if (!iter_->Valid()) {
        ResetIter();
        if (++where_ == meta_size_) {
          return;
        }
        if (meta_array_[where_]->prop.is_map_sst()) {
          if (!InitIter()) {
            return;
          }
          iter_->SeekToFirst();
        }
      }
    } else {
      ResetIter();
    }
    Update();
  }
  virtual void SeekForPrev(const Slice& target) override {
    where_ = terark::upper_bound_ex_0(meta_array_, meta_size_,
        target, TERARK_FIELD_P(largest.Encode()), "" < *icmp_);
    if (where_-- == 0) {
      where_ = meta_size_;
      ResetIter();
      return;
    }
    if (meta_array_[where_]->prop.is_map_sst()) {
      if (!InitIter()) {
        return;
      }
      iter_->SeekForPrev(target);
      if (!iter_->Valid()) {
        ResetIter();
        if (where_-- == 0) {
          where_ = meta_size_;
          return;
        }
        if (meta_array_[where_]->prop.is_map_sst()) {
          if (!InitIter()) {
            return;
          }
          iter_->SeekToLast();
        }
      }
    } else {
      ResetIter();
    }
    Update();
  }
  virtual void SeekToFirst() override {
    where_ = 0;
    if (meta_array_[where_]->prop.is_map_sst()) {
      if (!InitIter()) {
        return;
      }
      iter_->SeekToFirst();
    } else {
      ResetIter();
    }
    Update();
  }
  virtual void SeekToLast() override {
    where_ = meta_size_ - 1;
    if (meta_array_[where_]->prop.is_map_sst()) {
      if (!InitIter()) {
        return;
      }
      iter_->SeekToLast();
    } else {
      ResetIter();
    }
    Update();
  }
  virtual void Next() override {
    if (iter_) {
      assert(iter_->Valid());
      value_.reset();
      iter_->Next();
      if (iter_->Valid()) {
        Update();
        return;
      }
    }
    if (++where_ == meta_size_) {
      ResetIter();
      return;
    }
    if (meta_array_[where_]->prop.is_map_sst()) {
      if (!InitIter()) {
        return;
      }
      iter_->SeekToFirst();
    } else {
      ResetIter();
    }
    Update();
  }
  virtual void Prev() override {
    if (iter_) {
      assert(iter_->Valid());
      value_.reset();
      iter_->Prev();
      if (iter_->Valid()) {
        Update();
        return;
      }
    }
    if (where_-- == 0) {
      where_ = meta_size_;
      ResetIter();
      return;
    }
    if (meta_array_[where_]->prop.is_map_sst()) {
      if (!InitIter()) {
        return;
      }
      iter_->SeekToLast();
    } else {
      ResetIter();
    }
    Update();
  }
  Slice key() const override {
    assert(where_ < meta_size_);
    return key_;
  }
  LazyBuffer value() const override {
    assert(where_ < meta_size_);
    return LazyBufferReference(value_);
  }
  virtual Status status() const override {
    return iter_ ? iter_->status() : Status::OK();
  }

  bool InitIter() {
    DependenceMap empty_dependence_map;
    ResetIter(create_iter_(callback_arg_, meta_array_[where_],
                           empty_dependence_map, nullptr, nullptr));
    if (iter_->status().ok()) {
      return true;
    }
    where_ = meta_size_;
    return false;
  }
  void ResetIter(InternalIterator* iter = nullptr) {
    value_.reset();
    iter_.reset(iter);
  }
  void Update() {
    if (iter_) {
      key_ = iter_->key();
      value_ = iter_->value();
    } else {
      const FileMetaData* f = meta_array_[where_];
      element_.smallest_key = f->smallest.Encode();
      element_.largest_key = f->largest.Encode();
      element_.include_smallest = true;
      element_.include_largest = true;
      element_.no_records = false;
      element_.has_delete_range = false;  // for pick_range_deletion
      element_.link.clear();
      element_.link.emplace_back(
          MapSstElement::LinkTarget{f->fd.GetNumber(), f->fd.GetFileSize()});
      key_ = element_.Key();
      value_.reset(element_.Value(&buffer_));
    }
  }

  const FileMetaData* const* meta_array_;
  size_t meta_size_;
  const InternalKeyComparator* icmp_;
  void* callback_arg_;
  IteratorCache::CreateIterCallback create_iter_;
  size_t where_;
  MapSstElement element_;
  std::string buffer_;
  std::unique_ptr<InternalIterator> iter_;
  Slice key_;
  LazyBuffer value_;
};

InternalIterator* NewMapElementIterator(
    const FileMetaData* const* meta_array, size_t meta_size,
    const InternalKeyComparator* icmp, void* callback_arg,
    const IteratorCache::CreateIterCallback& create_iter, Arena* arena) {
  if (meta_size == 0) {
    return NewEmptyInternalIterator(arena);
  } else if (meta_size == 1 && meta_array[0]->prop.is_map_sst()) {
    DependenceMap empty_dependence_map;
    return create_iter(callback_arg, meta_array[0], empty_dependence_map, arena,
                       nullptr);
  } else if (arena == nullptr) {
    return new MapElementIterator(meta_array, meta_size, icmp, callback_arg,
                                  create_iter);
  } else {
    return new (arena->AllocateAligned(sizeof(MapElementIterator)))
        MapElementIterator(meta_array, meta_size, icmp, callback_arg,
                           create_iter);
  }
}

#if 0
struct PartitionRangeTest {
  PartitionRangeTest() {
    Arena arena;
    std::vector<RangeWithDepend> a, b;
    auto push = [&arena](std::vector<RangeWithDepend>& v, const char* l,
                         const char* r, bool stable,
                         std::initializer_list<uint64_t> fn_list = {}) {
      v.emplace_back(Range(l, r, true, false), &arena);
      auto& back = v.back();
      for (auto fn : fn_list) {
        back.dependence.emplace_back(MapSstElement::LinkTarget{fn, 0});
      }
      back.stable = stable;
    };
    push(a, "00", "10", true, {1});
    push(b, "00", "05", false);
    InternalKeyComparator icmp(BytewiseComparator());
    auto c = PartitionRangeWithDepend(a, b, icmp, PartitionType::kDelete);
    printf("");
  }
};

static PartitionRangeTest init_test;
#endif

}  // namespace rocksdb<|MERGE_RESOLUTION|>--- conflicted
+++ resolved
@@ -16,6 +16,7 @@
 #include <inttypes.h>
 
 #include <algorithm>
+#include <boost/range/algorithm_ext/is_sorted.hpp>
 #include <list>
 #include <string>
 #include <unordered_map>
@@ -28,13 +29,11 @@
 #include "monitoring/thread_status_util.h"
 #include "table/merging_iterator.h"
 #include "table/two_level_iterator.h"
+#include "terark/valvec.hpp"
 #include "util/c_style_callback.h"
 #include "util/iterator_cache.h"
 #include "util/sst_file_manager_impl.h"
 #include "version_edit.h"
-
-#include "terark/valvec.hpp"
-#include <boost/range/algorithm_ext/is_sorted.hpp>
 
 namespace rocksdb {
 
@@ -1031,17 +1030,9 @@
         }
       }
       std::vector<RangeWithDepend> ranges;
-<<<<<<< HEAD
-      assert(boost::is_sorted(level_files.files, TERARK_FIELD_P(largest) < icomp));
-      s = LoadRangeWithDepend(ranges, &bound_builder, iterator_cache,
-=======
-      assert(std::is_sorted(
-          level_files.files.begin(), level_files.files.end(),
-          [&icomp](const FileMetaData* f1, const FileMetaData* f2) {
-            return icomp.Compare(f1->largest, f2->largest) < 0;
-          }));
+      assert(
+          boost::is_sorted(level_files.files, TERARK_FIELD_P(largest) < icomp));
       s = LoadRangeWithDepend(ranges, arena, &bound_builder, iterator_cache,
->>>>>>> d1933df1
                               level_files.files.data(),
                               level_files.files.size());
       if (!s.ok()) {
@@ -1107,20 +1098,11 @@
     std::vector<std::unique_ptr<TruncatedRangeDelIterator>>
         added_range_del_iter_vec;
     std::vector<RangeWithDepend> ranges;
-<<<<<<< HEAD
     assert(boost::is_sorted(added_files, TERARK_FIELD_P(largest) < icomp));
-    s = LoadRangeWithDepend(ranges, &bound_builder, iterator_cache,
-=======
-    assert(std::is_sorted(
-        added_files.begin(), added_files.end(),
-        [&icomp](const FileMetaData* f1, const FileMetaData* f2) {
-          return icomp.Compare(f1->largest, f2->largest) < 0;
-        }));
     for (auto f : added_files) {
       iterator_cache.PutFileMetaData(f);
     }
     s = LoadRangeWithDepend(ranges, arena, &bound_builder, iterator_cache,
->>>>>>> d1933df1
                             added_files.data(), added_files.size());
     if (!s.ok()) {
       return s;
@@ -1362,11 +1344,7 @@
   for (auto& r : push_range) {
     push_ranges.emplace_back(r, arena);
   }
-  assert(std::is_sorted(
-      push_ranges.begin(), push_ranges.end(),
-      [&icomp](const RangeWithDepend& a, const RangeWithDepend& b) {
-        return icomp.Compare(a.point[1], b.point[1]) < 0;
-      }));
+  assert(boost::is_sorted(push_ranges, TERARK_FIELD(point[1]) < icomp));
 
   // load input files into level_ranges
   for (auto& level_files : inputs) {
@@ -1388,11 +1366,7 @@
         if (!s.ok()) {
           return s;
         }
-        assert(std::is_sorted(
-            ranges.begin(), ranges.end(),
-            [&icomp](const RangeWithDepend& a, const RangeWithDepend& b) {
-              return icomp.Compare(a.point[1], b.point[1]) < 0;
-            }));
+        assert(boost::is_sorted(ranges, TERARK_FIELD(point[1]) < icomp));
         if (range_items.empty()) {
           range_items.emplace_back(FileMetaDataBoundBuilder(nullptr), 0,
                                    f->prop.is_map_sst(), std::move(ranges));
@@ -1584,11 +1558,7 @@
       tombstone_iter.set(builder.Finish());
     }
 
-    assert(std::is_sorted(
-        level_ranges.ranges.begin(), level_ranges.ranges.end(),
-        [&icomp](const RangeWithDepend& f1, const RangeWithDepend& f2) {
-          return icomp.Compare(f1.point[1], f2.point[1]) < 0;
-        }));
+    assert(boost::is_sorted(level_ranges, TERARK_FIELD(point[1]) < icomp));
 
     MapBuilderOutput output_item;
     s = WriteOutputFile(level_ranges.bound_builder, &output_iter,
@@ -1796,8 +1766,9 @@
   ~MapElementIterator() { ResetIter(); }
   virtual bool Valid() const override { return where_ < meta_size_; }
   virtual void Seek(const Slice& target) override {
-    where_ = terark::lower_bound_ex_0(meta_array_, meta_size_,
-               target, TERARK_FIELD_P(largest.Encode()), "" < *icmp_);
+    where_ =
+        terark::lower_bound_ex_0(meta_array_, meta_size_, target,
+                                 TERARK_FIELD_P(largest.Encode()), "" < *icmp_);
     if (where_ == meta_size_) {
       ResetIter();
       return;
@@ -1825,8 +1796,9 @@
     Update();
   }
   virtual void SeekForPrev(const Slice& target) override {
-    where_ = terark::upper_bound_ex_0(meta_array_, meta_size_,
-        target, TERARK_FIELD_P(largest.Encode()), "" < *icmp_);
+    where_ =
+        terark::upper_bound_ex_0(meta_array_, meta_size_, target,
+                                 TERARK_FIELD_P(largest.Encode()), "" < *icmp_);
     if (where_-- == 0) {
       where_ = meta_size_;
       ResetIter();
