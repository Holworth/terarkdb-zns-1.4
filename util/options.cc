--- conflicted
+++ resolved
@@ -44,14 +44,8 @@
       db_stats_log_interval(1800),
       db_log_dir(""),
       disable_seek_compaction(false),
-<<<<<<< HEAD
-      no_block_cache(false),
-      table_cache_numshardbits(4),
+      delete_obsolete_files_period_micros(0),
       max_background_compactions(1),
-      max_log_file_size(0),
-=======
->>>>>>> 9b87a2ba
-      delete_obsolete_files_period_micros(0),
       max_log_file_size(0),
       rate_limit(0.0), 
       no_block_cache(false),
@@ -70,7 +64,7 @@
     Log(log,"                     Options.env: %p", env);
     Log(log,"                Options.info_log: %p", info_log);
     Log(log,"       Options.write_buffer_size: %zd", write_buffer_size);
-    Log(log," Options.max_write_buffer_number: %zd", max_write_buffer_number);
+    Log(log," Options.max_write_buffer_number: %d", max_write_buffer_number);
     Log(log,"          Options.max_open_files: %d", max_open_files);
     Log(log,"             Options.block_cache: %p", block_cache);
     if (block_cache) {
@@ -92,13 +86,8 @@
     Log(log,"            Options.num_levels: %d", num_levels);
     Log(log,"       Options.disableDataSync: %d", disableDataSync);
     Log(log,"             Options.use_fsync: %d", use_fsync);
-<<<<<<< HEAD
-    Log(log,"     Options.max_log_file_size: %d", max_log_file_size);
-    Log(log," Options.db_stats_log_interval: %d", 
-=======
     Log(log,"     Options.max_log_file_size: %ld", max_log_file_size);
     Log(log," Options.db_stats_log_interval: %d",
->>>>>>> 9b87a2ba
         db_stats_log_interval);
     Log(log,"           Options.compression_opts.window_bits: %d",
         compression_opts.window_bits);
